# because github actions are shit, we need to combine every workflow in one file in order to be able to have jobs depend correctly on other jobs

name: Combined Workflows

on:
  push:
    branches: [ "main", "112-standard-tags" ]
  pull_request:
    branches: [ "main" ]

env:
  REGISTRY: ghcr.io
  IMAGE_NAME: ${{ github.repository }}
  SHOULD_PUBLISH_IMAGE: ${{ github.ref == 'refs/heads/main' }}
  NODE_VERSION: 18.16

jobs:

  build_aggregator:
    runs-on: ubuntu-latest
    steps:
      - uses: actions/checkout@v3
      - name: Set up Python 3.11
        uses: actions/setup-python@v4
        with:
          python-version: "3.11"
      - name: Install dependencies
        run: |
          python -m pip install --upgrade pip
<<<<<<< HEAD
          if [ -f openpectus/aggregator/requirements.txt ]; then pip install -r openpectus/aggregator/requirements.txt; fi
      - name: Build OpenPectus
        run: |
          python -m build
      - name: Install OpenPectus
        run: |
          pip install .\dist\OpenPectus-0.0.1.tar.gz
=======
          if [ -f openpectus/requirements.txt ]; then pip install -r openpectus/requirements.txt; fi
>>>>>>> 983ddbcf
      - name: Lint with flake8
        run: |
          # use configuration from ./.flake8
          cd openpectus
          # stop the build if there are Python syntax errors or undefined names
          flake8 . --count --select=E9,F63,F7,F82 --show-source --statistics
          # exit-zero treats all errors as warnings.
          #flake8 . --count --exit-zero --statistics
      - name: Lint with flake8 (warnings)
        run: |
          # use configuration from ./.flake8
          cd openpectus
          if ! flake8 . --count --statistics; then
            echo "::warning::Flake8 Lint Warning"
          fi
      - name: Test with unittest
        run: |
          cd openpectus
          python -m unittest
      - name: Archive production artifacts
        uses: actions/upload-artifact@v3
        with:
          name: aggregator
          path: |
            openpectus/**/*.py
            openpectus/Dockerfile
            openpectus/requirements.txt


  build_frontend:
    runs-on: ubuntu-latest
    steps:
      - uses: actions/checkout@v3
      - name: Use Node.js ${{ env.NODE_VERSION }}
        uses: actions/setup-node@v3
        with:
          node-version: ${{ env.NODE_VERSION }}
          cache: 'npm'
          cache-dependency-path: 'openpectus/frontend/package-lock.json'
      - name: npm ci, build
        working-directory: "openpectus/frontend"
        run: |
          npm ci
          npm run build
      - name: Archive production artifacts
        uses: actions/upload-artifact@v3
        with:
          name: frontend-dist
          path: "openpectus/frontend/dist"


  publish_docker_image:
    needs: [build_frontend, build_aggregator]
    runs-on: ubuntu-latest
    permissions:
      packages: write
      contents: read
    steps:
      - uses: actions/download-artifact@v3
        with:
          name: aggregator
      - uses: actions/download-artifact@v3
        with:
          name: frontend-dist
          path: frontend-dist
      - name: Extract metadata (tags, labels) for Docker
        id: meta
        uses: docker/metadata-action@v4
        with:
          images: |
            ${{ env.REGISTRY }}/${{ env.IMAGE_NAME }}
            ${{ secrets.ACR_ENDPOINT }}/open-pectus
      - name: Log in to GitHub container registry
        if: ${{ env.SHOULD_PUBLISH_IMAGE }}
        uses: docker/login-action@v2
        with:
          registry: ${{ env.REGISTRY }}
          username: ${{ github.actor }}
          password: ${{ secrets.GITHUB_TOKEN }}
      - name: Log in to Azure container registry
        if: ${{ env.SHOULD_PUBLISH_IMAGE }}
        uses: docker/login-action@v2
        with:
          registry: ${{ secrets.ACR_ENDPOINT }}
          username: ${{ secrets.ACR_USERNAME }}
          password: ${{ secrets.ACR_PASSWORD }}
      - name: Build and push container image to registries
        uses: docker/build-push-action@v4
        with:
          push: ${{ env.SHOULD_PUBLISH_IMAGE }}
          tags: ${{ steps.meta.outputs.tags }}
          labels: ${{ steps.meta.outputs.labels }}
          context: .
          file: ./Dockerfile<|MERGE_RESOLUTION|>--- conflicted
+++ resolved
@@ -27,17 +27,13 @@
       - name: Install dependencies
         run: |
           python -m pip install --upgrade pip
-<<<<<<< HEAD
-          if [ -f openpectus/aggregator/requirements.txt ]; then pip install -r openpectus/aggregator/requirements.txt; fi
+          if [ -f openpectus/requirements.txt ]; then pip install -r openpectus/requirements.txt; fi
       - name: Build OpenPectus
         run: |
           python -m build
       - name: Install OpenPectus
         run: |
           pip install .\dist\OpenPectus-0.0.1.tar.gz
-=======
-          if [ -f openpectus/requirements.txt ]; then pip install -r openpectus/requirements.txt; fi
->>>>>>> 983ddbcf
       - name: Lint with flake8
         run: |
           # use configuration from ./.flake8
