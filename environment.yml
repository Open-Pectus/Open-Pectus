name: pectus
channels:
  - conda-forge
  - defaults
dependencies:
  # main
  - python=3.11
  - typing-extensions

  # dev
  - flake8
  - black
<<<<<<< HEAD
  - pip

=======
  
>>>>>>> 11b8b033
  # engine - lang
  - antlr4-python3-runtime=4.9.2
  - pint # docs: https://pint.readthedocs.io/en/stable/getting/index.html

  # aggregator - api
  - fastapi
  - uvicorn[standard]
  - httpx # for testing with fastapi.testclient  
<<<<<<< HEAD
  - pip:
    - fastapi_websocket_rpc
    - fastapi_websocket_pubsub
  
  # aggregator - lsp TODO

=======
  
  # aggregator - lsp TODO

# engine simulation
  - opcua
  - numpy
  - scipy
  - cryptography  
>>>>>>> 11b8b033

# manage conda environment with:
# conda env remove --name pectus
# conda env create --name pectus --file=environment.yml<|MERGE_RESOLUTION|>--- conflicted
+++ resolved
@@ -10,12 +10,8 @@
   # dev
   - flake8
   - black
-<<<<<<< HEAD
   - pip
-
-=======
   
->>>>>>> 11b8b033
   # engine - lang
   - antlr4-python3-runtime=4.9.2
   - pint # docs: https://pint.readthedocs.io/en/stable/getting/index.html
@@ -24,14 +20,12 @@
   - fastapi
   - uvicorn[standard]
   - httpx # for testing with fastapi.testclient  
-<<<<<<< HEAD
   - pip:
     - fastapi_websocket_rpc
     - fastapi_websocket_pubsub
   
   # aggregator - lsp TODO
 
-=======
   
   # aggregator - lsp TODO
 
@@ -40,7 +34,6 @@
   - numpy
   - scipy
   - cryptography  
->>>>>>> 11b8b033
 
 # manage conda environment with:
 # conda env remove --name pectus
