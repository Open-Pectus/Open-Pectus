import logging

import openpectus.protocol.aggregator_messages as AM
import openpectus.protocol.engine_messages as EM
import openpectus.aggregator.models as Mdl
from openpectus.aggregator.aggregator import Aggregator

logger = logging.getLogger(__name__)


class AggregatorMessageHandlers:
    def __init__(self, aggregator: Aggregator):
        self.aggregator = aggregator
        aggregator.dispatcher.set_register_handler(self.handle_RegisterEngineMsg)
        aggregator.dispatcher.set_disconnect_handler(self.handle_EngineDisconnected)
        aggregator.dispatcher.set_connect_handler(self.handle_EngineConnected)
        aggregator.dispatcher.set_message_handler(EM.ReconnectedMsg, self.handle_ReconnectedMsg)
        aggregator.dispatcher.set_message_handler(EM.UodInfoMsg, self.handle_UodInfoMsg)
        aggregator.dispatcher.set_message_handler(EM.TagsUpdatedMsg, self.handle_TagsUpdatedMsg)
        aggregator.dispatcher.set_message_handler(EM.RunLogMsg, self.handle_RunLogMsg)
        aggregator.dispatcher.set_message_handler(EM.ControlStateMsg, self.handle_ControlStateMsg)
        aggregator.dispatcher.set_message_handler(EM.MethodStateMsg, self.handle_MethodStateMsg)
        aggregator.dispatcher.set_message_handler(EM.ErrorLogMsg, self.handle_ErrorLogMsg)

    async def handle_RegisterEngineMsg(self, register_engine_msg: EM.RegisterEngineMsg) -> AM.RegisterEngineReplyMsg:
        """ Registers engine """
        engine_id = self.aggregator.create_engine_id(register_engine_msg)
        if self.aggregator.dispatcher.has_connected_engine_id(engine_id):
            logger.error(
                f"""Registration failed for engine_id {engine_id}. An engine with that engine_id already
                has a websocket connection. """
            )
            return AM.RegisterEngineReplyMsg(success=False, engine_id=engine_id)

        # TODO consider how to handle registrations
        # - disconnect/reconnect should work
        # - client kill/reconnect should work
        # - engine_id reused with "same uod" should take over session, else fail as misconfigured client
        # - add machine name + uod secret

        # initialize client data
        if not self.aggregator.has_registered_engine_id(engine_id):
            self.aggregator.from_engine.register_engine_data(
                Mdl.EngineData(
                    engine_id=engine_id,
                    computer_name=register_engine_msg.computer_name,
                    uod_name=register_engine_msg.uod_name,
                    uod_author_name=register_engine_msg.uod_author_name,
                    uod_author_email=register_engine_msg.uod_author_email,
                    uod_filename=register_engine_msg.uod_filename,
                    location=register_engine_msg.location,
                    engine_version=register_engine_msg.engine_version
                )
            )

        logger.info(f"Registration of engine {engine_id} successful")
        return AM.RegisterEngineReplyMsg(success=True, engine_id=engine_id)

    async def handle_EngineConnected(self, engine_id: str):
        self.aggregator.from_engine.engine_connected(engine_id)

    async def handle_EngineDisconnected(self, engine_id: str):
        self.aggregator.from_engine.engine_disconnected(engine_id)

    async def handle_ReconnectedMsg(self, msg: EM.ReconnectedMsg):
        self.aggregator.from_engine.engine_reconnected(msg)
        return AM.SuccessMessage()

    def validate_msg(self, msg: EM.EngineMessage):
        if not self.aggregator.has_registered_engine_id(msg.engine_id):
            return AM.ErrorMessage(message=f'No engine registered under id {msg.engine_id}')
        # possibly more validations...
        return None

    async def handle_UodInfoMsg(self, msg: EM.UodInfoMsg) -> AM.SuccessMessage | AM.ErrorMessage:
        validation_errors = self.validate_msg(msg)
        if validation_errors is not None:
            return validation_errors

        logger.debug(f"Got UodInfo from client: {str(msg)}")
<<<<<<< HEAD
        self.aggregator.from_engine.uod_info_changed(
            msg.engine_id, msg.readings, msg.commands, msg.plot_configuration, msg.hardware_str)
=======
        self.aggregator.from_engine.uod_info_changed(msg.engine_id, msg.readings, msg.plot_configuration, msg.hardware_str, msg.required_roles)
>>>>>>> 7b9e234a
        return AM.SuccessMessage()

    async def handle_TagsUpdatedMsg(self, msg: EM.TagsUpdatedMsg) -> AM.SuccessMessage | AM.ErrorMessage:
        validation_errors = self.validate_msg(msg)
        if validation_errors is not None:
            return validation_errors

        logger.debug(f"Got tags update from client: {str(msg)}")
        self.aggregator.from_engine.tag_values_changed(msg.engine_id, msg.tags)
        return AM.SuccessMessage()

    async def handle_RunLogMsg(self, msg: EM.RunLogMsg) -> AM.SuccessMessage | AM.ErrorMessage:
        validation_errors = self.validate_msg(msg)
        if validation_errors is not None:
            return validation_errors

        logger.debug(f"Got run log from client: {str(msg)}")
        self.aggregator.from_engine.runlog_changed(msg.engine_id, msg.runlog)
        return AM.SuccessMessage()

    async def handle_ControlStateMsg(self, msg: EM.ControlStateMsg) -> AM.SuccessMessage | AM.ErrorMessage:
        validation_errors = self.validate_msg(msg)
        if validation_errors is not None:
            return validation_errors

        logger.debug(f"Got control state from client: {str(msg)}")
        self.aggregator.from_engine.control_state_changed(msg.engine_id, msg.control_state)
        return AM.SuccessMessage()

    async def handle_MethodStateMsg(self, msg: EM.MethodStateMsg):
        validation_errors = self.validate_msg(msg)
        if validation_errors is not None:
            return validation_errors

        logger.debug(f"Got method state from client: {str(msg)}")
        self.aggregator.from_engine.method_state_changed(msg.engine_id, msg.method_state)
        return AM.SuccessMessage()

    async def handle_ErrorLogMsg(self, msg: EM.ErrorLogMsg):
        validation_errors = self.validate_msg(msg)
        if validation_errors is not None:
            return validation_errors

        logger.debug(f'error log message from engine: {msg.log}')
        self.aggregator.from_engine.error_log_changed(msg.engine_id, msg.log)
        return AM.SuccessMessage()<|MERGE_RESOLUTION|>--- conflicted
+++ resolved
@@ -78,12 +78,8 @@
             return validation_errors
 
         logger.debug(f"Got UodInfo from client: {str(msg)}")
-<<<<<<< HEAD
         self.aggregator.from_engine.uod_info_changed(
-            msg.engine_id, msg.readings, msg.commands, msg.plot_configuration, msg.hardware_str)
-=======
-        self.aggregator.from_engine.uod_info_changed(msg.engine_id, msg.readings, msg.plot_configuration, msg.hardware_str, msg.required_roles)
->>>>>>> 7b9e234a
+            msg.engine_id, msg.readings, msg.commands, msg.plot_configuration, msg.hardware_str, msg.required_roles)
         return AM.SuccessMessage()
 
     async def handle_TagsUpdatedMsg(self, msg: EM.TagsUpdatedMsg) -> AM.SuccessMessage | AM.ErrorMessage:
