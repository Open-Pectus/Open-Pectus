import logging

import openpectus.protocol.aggregator_messages as AM
import openpectus.protocol.engine_messages as EM
import openpectus.aggregator.models as Mdl
from openpectus.aggregator.aggregator import Aggregator
from sqlalchemy.orm import Session

logger = logging.getLogger(__name__)


class AggregatorMessageHandlers:
    def __init__(self, aggregator: Aggregator):
        self.aggregator = aggregator
        aggregator.dispatcher.set_register_handler(self.handle_RegisterEngineMsg)
        aggregator.dispatcher.set_post_handler(EM.UodInfoMsg, self.handle_UodInfoMsg)
        aggregator.dispatcher.set_post_handler(EM.TagsUpdatedMsg, self.handle_TagsUpdatedMsg)
        aggregator.dispatcher.set_post_handler(EM.RunLogMsg, self.handle_RunLogMsg)
        aggregator.dispatcher.set_post_handler(EM.ControlStateMsg, self.handle_ControlStateMsg)
        aggregator.dispatcher.set_post_handler(EM.MethodStateMsg, self.handle_MethodStateMsg)

    async def handle_RegisterEngineMsg(self, register_engine_msg: EM.RegisterEngineMsg) -> AM.RegisterEngineReplyMsg:
        """ Registers engine """
        engine_id = self.aggregator.create_engine_id(register_engine_msg)
        if self.aggregator.dispatcher.has_engine_id(engine_id):
            logger.error(
                f"""Registration failed for engine_id {engine_id}. An engine with that engine_id already
                has a websocket connection. """
            )
            return AM.RegisterEngineReplyMsg(success=False)

        # TODO consider how to handle registrations
        # - disconnect/reconnect should work
        # - client kill/reconnect should work
        # - engine_id reused with "same uod" should take over session, else fail as misconfigured client
        # - add machine name + uod secret

        # initialize client data
        if not self.aggregator.has_registered_engine_id(engine_id):
            self.aggregator.from_engine.register_engine_data(Mdl.EngineData(
                engine_id=engine_id,
                computer_name=register_engine_msg.computer_name,
                uod_name=register_engine_msg.uod_name
            ))

        logger.debug(f"Registration successful of client {engine_id}")
        return AM.RegisterEngineReplyMsg(success=True, engine_id=engine_id)

    def validate_msg(self, msg: EM.EngineMessage):
        if not self.aggregator.has_registered_engine_id(msg.engine_id):
            return AM.ErrorMessage(message=f'No engine registered under id {msg.engine_id}')
        # possibly more validations...
        return None

    async def handle_UodInfoMsg(self, msg: EM.UodInfoMsg, db_session: Session) -> AM.SuccessMessage | AM.ErrorMessage:
        validation_errors = self.validate_msg(msg)
        if validation_errors is not None:
            return validation_errors

        logger.debug(f"Got UodInfo from client: {str(msg)}")
        self.aggregator.from_engine.readings_changed(msg.engine_id, msg.readings, db_session)
        return AM.SuccessMessage()

    async def handle_TagsUpdatedMsg(self, msg: EM.TagsUpdatedMsg, db_session: Session) -> AM.SuccessMessage | AM.ErrorMessage:
        validation_errors = self.validate_msg(msg)
        if validation_errors is not None:
            return validation_errors

        logger.debug(f"Got tags update from client: {str(msg)}")
        self.aggregator.from_engine.tag_values_changed(msg.engine_id, msg.tags, db_session)
        return AM.SuccessMessage()

    async def handle_RunLogMsg(self, msg: EM.RunLogMsg, db_session: Session) -> AM.SuccessMessage | AM.ErrorMessage:
        validation_errors = self.validate_msg(msg)
        if validation_errors is not None:
            return validation_errors

        logger.debug(f"Got run log from client: {str(msg)}")
        self.aggregator.from_engine.runlog_changed(msg.engine_id, msg.runlog, db_session)
        return AM.SuccessMessage()

    async def handle_ControlStateMsg(self, msg: EM.ControlStateMsg, db_session: Session) -> AM.SuccessMessage | AM.ErrorMessage:
        validation_errors = self.validate_msg(msg)
        if validation_errors is not None:
            return validation_errors

        logger.debug(f"Got control state from client: {str(msg)}")
<<<<<<< HEAD
        self.aggregator.from_engine.control_state_changed(msg.engine_id, msg.control_state, db_session)
=======
        self.aggregator.from_engine.control_state_changed(msg.engine_id, msg.control_state)
        return AM.SuccessMessage()

    async def handle_MethodStateMsg(self, msg: EM.MethodStateMsg):
        validation_errors = self.validate_msg(msg)
        if validation_errors is not None:
            return validation_errors

        logger.debug(f"Got method state from client: {str(msg)}")
        self.aggregator.from_engine.method_state_changed(msg.engine_id, msg.method_state)
>>>>>>> b8b9a318
        return AM.SuccessMessage()<|MERGE_RESOLUTION|>--- conflicted
+++ resolved
@@ -85,10 +85,7 @@
             return validation_errors
 
         logger.debug(f"Got control state from client: {str(msg)}")
-<<<<<<< HEAD
         self.aggregator.from_engine.control_state_changed(msg.engine_id, msg.control_state, db_session)
-=======
-        self.aggregator.from_engine.control_state_changed(msg.engine_id, msg.control_state)
         return AM.SuccessMessage()
 
     async def handle_MethodStateMsg(self, msg: EM.MethodStateMsg):
@@ -98,5 +95,4 @@
 
         logger.debug(f"Got method state from client: {str(msg)}")
         self.aggregator.from_engine.method_state_changed(msg.engine_id, msg.method_state)
->>>>>>> b8b9a318
         return AM.SuccessMessage()