import logging
import os
import contextlib

import uvicorn
from openpectus.aggregator.routers.auth import UserRolesDependency
from fastapi import FastAPI, APIRouter
from fastapi.routing import APIRoute
from openpectus import __version__
from openpectus.aggregator.aggregator_message_handlers import AggregatorMessageHandlers
from openpectus.aggregator.data import database
from openpectus.aggregator.deps import _create_aggregator
from openpectus.aggregator.frontend_publisher import FrontendPublisher
from openpectus.aggregator.routers import process_unit, recent_runs, auth, version, lsp
from openpectus.aggregator.spa import SinglePageApplication
from openpectus.protocol.aggregator_dispatcher import AggregatorDispatcher


class AggregatorServer:
    default_title = "Open Pectus Aggregator"
    default_frontend_dist_dir = os.path.join(os.path.dirname(__file__), "frontend-dist")
    default_host = "127.0.0.1"
    default_port = 9800
    default_db_filename = "open_pectus_aggregator.sqlite3"
    default_db_path = os.path.join(os.getcwd(), default_db_filename)
    default_secret = ""

    def __init__(self, title: str = default_title, host: str = default_host, port: int = default_port,
                 frontend_dist_dir: str = default_frontend_dist_dir, db_path: str = default_db_path,
<<<<<<< HEAD
                 shutdown_cb=None):
=======
                 secret: str = default_secret):
>>>>>>> 4cabb264
        self.title = title
        self.host = host
        self.port = port
        self.frontend_dist_dir = frontend_dist_dir
        self.db_path = db_path
        if not os.path.exists(frontend_dist_dir):
            raise FileNotFoundError("{frontend_dist_dir} not found.")
        self.dispatcher = AggregatorDispatcher()
        self.publisher = FrontendPublisher()
        self.aggregator = _create_aggregator(self.dispatcher, self.publisher, secret)
        _ = AggregatorMessageHandlers(self.aggregator)
        self.shutdown_callback = shutdown_cb
        self.setup_fastapi([self.dispatcher.router, self.publisher.router, version.router, lsp.router])
        self.init_db()

    def __str__(self) -> str:
        return (f'{self.__class__.__name__}(host="{self.host}", port={self.port}, ' +
                f'frontend_dist_dir="{self.frontend_dist_dir}", db_path="{self.db_path}")')

    def setup_fastapi(self, additional_routers: list[APIRouter] = []):
        api_prefix = "/api"

        def custom_generate_unique_id(route: APIRoute):
            return f"{route.name}"

        self.fastapi = FastAPI(title=self.title,
                               version=__version__,
                               contact=dict(name="Open Pectus",
                                            url="https://github.com/Open-Pectus/Open-Pectus"),
                               generate_unique_id_function=custom_generate_unique_id,
                               lifespan=self.lifespan)
        self.fastapi.include_router(process_unit.router, prefix=api_prefix, dependencies=[UserRolesDependency])
        self.fastapi.include_router(recent_runs.router, prefix=api_prefix, dependencies=[UserRolesDependency])
        #self.fastapi.include_router(lsp.router, prefix=api_prefix)
        self.fastapi.include_router(auth.router, prefix="/auth")
        for route in additional_routers:
            self.fastapi.include_router(route)
        self.fastapi.mount("/", SinglePageApplication(directory=self.frontend_dist_dir))

    def init_db(self):
        database.configure_db(f"sqlite:///{self.db_path}")
        self.fastapi.add_middleware(database.DBSessionMiddleware)

    def start(self):
        uvicorn.run(self.fastapi, host=self.host, port=self.port, log_level=logging.WARNING)

<<<<<<< HEAD
    async def on_shutdown(self):
        await self.dispatcher.shutdown()
        if self.shutdown_callback is not None:
            self.shutdown_callback()
=======
    @contextlib.asynccontextmanager
    async def lifespan(self, app):
        yield
        await self.dispatcher.shutdown()
>>>>>>> 4cabb264
<|MERGE_RESOLUTION|>--- conflicted
+++ resolved
@@ -26,12 +26,10 @@
     default_secret = ""
 
     def __init__(self, title: str = default_title, host: str = default_host, port: int = default_port,
-                 frontend_dist_dir: str = default_frontend_dist_dir, db_path: str = default_db_path,
-<<<<<<< HEAD
+                 frontend_dist_dir: str = default_frontend_dist_dir,
+                 db_path: str = default_db_path,
+                 secret: str = default_secret,
                  shutdown_cb=None):
-=======
-                 secret: str = default_secret):
->>>>>>> 4cabb264
         self.title = title
         self.host = host
         self.port = port
@@ -78,14 +76,9 @@
     def start(self):
         uvicorn.run(self.fastapi, host=self.host, port=self.port, log_level=logging.WARNING)
 
-<<<<<<< HEAD
-    async def on_shutdown(self):
-        await self.dispatcher.shutdown()
-        if self.shutdown_callback is not None:
-            self.shutdown_callback()
-=======
     @contextlib.asynccontextmanager
     async def lifespan(self, app):
         yield
         await self.dispatcher.shutdown()
->>>>>>> 4cabb264
+        if self.shutdown_callback is not None:
+            self.shutdown_callback()