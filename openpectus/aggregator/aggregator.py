import asyncio
import logging
from datetime import datetime, timezone

import openpectus.aggregator.models as Mdl
from openpectus.protocol.aggregator_dispatcher import AggregatorDispatcher
import openpectus.protocol.aggregator_messages as AM
import openpectus.protocol.engine_messages as EM
import openpectus.protocol.messages as M
from openpectus.aggregator.data import database
from openpectus.aggregator.data.repository import RecentRunRepository, PlotLogRepository, RecentEngineRepository
from openpectus.aggregator.frontend_publisher import FrontendPublisher
from openpectus.aggregator.models import EngineData
from openpectus.protocol.models import SystemTagName, MethodStatusEnum

logger = logging.getLogger(__name__)

EngineDataMap = dict[str, EngineData]
persistance_threshold_seconds = 5


class FromEngine:
    def __init__(self, engine_data_map: EngineDataMap, publisher: FrontendPublisher):
        self._engine_data_map = engine_data_map
        self.publisher = publisher

    def register_engine_data(self, engine_data: EngineData):
        logger.debug(f"Data for engine {engine_data.engine_id} registered")
        self._engine_data_map[engine_data.engine_id] = engine_data
        asyncio.create_task(self.publisher.publish_process_units_changed())
        asyncio.create_task(self.publisher.publish_control_state_changed(engine_data.engine_id))

    def engine_connected(self, engine_id: str):
        logger.debug("engine_connected")

    def engine_disconnected(self, engine_id: str):
        logger.debug("engine_disconnected")
        engine_data = self._engine_data_map.get(engine_id)
        if engine_data is not None:
            with database.create_scope():
                repo = RecentEngineRepository(database.scoped_session())
                repo.store_recent_engine(engine_data)
            logger.info("Recent engine saved")
            del self._engine_data_map[engine_id]
            asyncio.create_task(self.publisher.publish_process_units_changed())
        else:
            logger.warning("No data to save for engine " + engine_id)

    def engine_reconnected(self, msg: EM.ReconnectedMsg):
        logger.info(f"Engine_reconnected. Processing ReconnectedMsg {msg.ident}")
        engine_id = msg.engine_id
        engine_data = self._engine_data_map.get(engine_id)
        if engine_data is None:
            logger.error("No engine data available on reconnect for engine " + engine_id)
            return

        # Use this to debug reconnect msg timestamps/older tags
        # created_time = datetime.fromtimestamp(msg.created_tick).strftime("%H:%M:%S")
        # logger.debug(f"ReconnectedMsg created_tick_time: {created_time})")

        # ft02 = next((tag for tag in msg.tags if tag.name == "FT02"))
        # ft02_time = datetime.fromtimestamp(ft02.tick_time).strftime("%H:%M:%S")
        # logger.debug(f"ReconnectedMsg ft02_time: {ft02_time})")


        # apply the state from msg to the current state
        engine_data.method = msg.method
        run_id_tag = next((tag for tag in msg.tags if tag.name == SystemTagName.RUN_ID), None)
        # verify consistent message
        if msg.run_id is None:
            if run_id_tag is not None and run_id_tag.value is not None:
                logger.error(f"Mismatch in ReconnectedMsg, tag run_id {run_id_tag.value}, msg run_id {msg.run_id}")
                return
        else:
            if run_id_tag is None or run_id_tag.value is None:
                logger.error(f"Mismatch in ReconnectedMsg, tag run_id {None}, msg run_id {msg.run_id}")
                return
            engine_data.run_data.run_started = datetime.fromtimestamp(msg.run_started_tick) \
                if msg.run_started_tick is not None else None
            engine_data.tags_info.upsert(run_id_tag)  # sets engine_data.run_id

        # handle possible change to recent engine
        with database.create_scope():
            repo = RecentEngineRepository(database.scoped_session())
            recent_engine = repo.get_recent_engine_by_engine_id(engine_id)
            if recent_engine is None:
                logger.info(f"Reconnected engine {engine_id} has no recent engine data")
            else:
                if recent_engine.run_id != msg.run_id and recent_engine.run_id is not None:
                    logger.info("Marking recent engine stopped ")
                    repo.mark_recent_engine_stopped(engine_data)

        # process tag values normally
        self.tag_values_changed(engine_id, msg.tags)
        logger.info(f"Done processing ReconnectedMsg {msg.ident}")

    def run_started(self):  # to replace run_id_changed guessing
        raise NotImplementedError()

    def run_stopped(self):
        raise NotImplementedError()
<<<<<<< HEAD

    def uod_info_changed(
            self,
            engine_id: str,
            readings: list[Mdl.ReadingInfo],
            commands: list[Mdl.CommandInfo],
            plot_configuration: Mdl.PlotConfiguration,
            hardware_str: str):
=======


    def uod_info_changed(self, engine_id: str, readings: list[Mdl.ReadingInfo], plot_configuration: Mdl.PlotConfiguration,
                         hardware_str: str, required_roles: set[str]):
>>>>>>> 7b9e234a
        try:
            self._engine_data_map[engine_id].readings = readings
            self._engine_data_map[engine_id].commands = commands
            self._engine_data_map[engine_id].plot_configuration = plot_configuration
            self._engine_data_map[engine_id].hardware_str = hardware_str
            self._engine_data_map[engine_id].required_roles = required_roles
        except KeyError:
            logger.error(f'No engine registered under id {engine_id} when trying to set uod info.')

    def tag_values_changed(self, engine_id: str, changed_tag_values: list[Mdl.TagValue]):
        with database.create_scope():
            plot_log_repo = PlotLogRepository(database.scoped_session())
            recent_run_repo = RecentRunRepository(database.scoped_session())

            engine_data = self._engine_data_map.get(engine_id)
            if engine_data is None:
                logger.error(f'No engine registered under id {engine_id} when trying to upsert tag values.')
                return

            for changed_tag_value in changed_tag_values:
                if changed_tag_value.name == SystemTagName.METHOD_STATUS.value:
                    if changed_tag_value.value == MethodStatusEnum.ERROR:
                        engine_data.run_data.interrupted_by_error = True
                    else:
                        engine_data.run_data.interrupted_by_error = False

                if changed_tag_value.name == SystemTagName.RUN_ID.value:
                    self._run_id_changed(plot_log_repo, recent_run_repo, engine_data, changed_tag_value)

                was_inserted = engine_data.tags_info.upsert(changed_tag_value)

                if changed_tag_value.name in [
                    SystemTagName.METHOD_STATUS.value,
                    SystemTagName.SYSTEM_STATE.value,
                    SystemTagName.RUN_ID.value,
                ]:
                    asyncio.create_task(self.publisher.publish_process_units_changed())

                # if a tag doesn't appear with value until after start and run_id, we need to store the info here
                if was_inserted and engine_data.run_id is not None:
                    plot_log_repo.store_new_tag_info(engine_data.engine_id, engine_data.run_id, changed_tag_value)

            self._persist_tag_values(engine_data, plot_log_repo)

    def _run_id_changed(
            self,
            plot_log_repo: PlotLogRepository,
            recent_run_repo: RecentRunRepository,
            engine_data: EngineData,
            run_id_tag: Mdl.TagValue):
        """ Handles persistance related to start and end of a run """

        logger.info(f"RunId changed from {engine_data.run_id} to {run_id_tag.value}, Engine: {engine_data.engine_id}")
        if run_id_tag.value is None and engine_data.run_id is None:
            logger.info("Engine has no active run")
        elif run_id_tag.value is None and engine_data.run_id is not None:
            # Run stopped
            logger.info(f"Run was stopped. Saving Recent Run. Engine: {engine_data.engine_id}")
            recent_run_repo.store_recent_run(engine_data)
            engine_data.run_data.error_log = Mdl.AggregatedErrorLog.empty()
            asyncio.create_task(self.publisher.publish_error_log_changed(engine_data.engine_id))
        elif run_id_tag.value is not None and engine_data.run_id is not None:
            # Ongoing run. run_id was only detected as changed because of complete tags set,
            # caused by e.g. an aggregator restart
            if run_id_tag.value != engine_data.run_id:
                logger.error(f"Run_Id inconsistent, run_id tag {run_id_tag.value}, engine_data {engine_data.run_id}")
            else:
                logger.info(f"Run {run_id_tag.value} resumed")
        else:
            # Run started
            logger.info(f"A new Run was started, Engine: {engine_data.engine_id}, Run_Id: {str(run_id_tag.value)}")
            engine_data.run_data.run_started = datetime.fromtimestamp(run_id_tag.tick_time, timezone.utc)
            plot_log_repo.create_plot_log(engine_data, str(run_id_tag.value))

    def _persist_tag_values(self, engine_data: EngineData, plot_log_repo: PlotLogRepository):
        latest_persisted_tick_time = engine_data.run_data.latest_persisted_tick_time
        tag_values = engine_data.tags_info.map.values()
        latest_tag_tick_time = max([tag.tick_time for tag in tag_values]) if len(tag_values) > 0 else 0
        time_threshold_exceeded = latest_persisted_tick_time is None \
            or latest_tag_tick_time - latest_persisted_tick_time > persistance_threshold_seconds
        # time_threshold_exceeded = latest_persisted_tick_time is None \
        #     or time.time() - latest_persisted_tick_time > persistance_threshold_seconds
        if engine_data.run_id is not None and time_threshold_exceeded:
            tag_values_to_persist = [tag_value.copy() for tag_value in engine_data.tags_info.map.values()
                                     if latest_persisted_tick_time is None
                                     or tag_value.tick_time > latest_persisted_tick_time]
            """ 
            We manipulate the tick_time of the tagValues we persist. But it's not changing it to something that didn't 
            exist in the engine, because we change the tick_time to a tick_time that comes from an actual later reading 
            where those tagValues we manipulate was read and simply had not changed value since the value we have been 
            reported.
            It's difficult to explain, but after this manipulation, the tagValues will still match an actual tagValue 
            read in the engine, just not one reported.
            We do this because it solves a lot of issues when we later try to match values based on the tick_time.
            """
            highest_tick_time_to_persist = max([tag_Value.tick_time for tag_Value in tag_values_to_persist])
            for tag_value_to_persist in tag_values_to_persist:
                tag_value_to_persist.tick_time = highest_tick_time_to_persist

            # Note: to store tag values, the run_id is needed
            plot_log_repo.store_tag_values(engine_data.engine_id, engine_data.run_id, tag_values_to_persist)
            engine_data.run_data.latest_persisted_tick_time = highest_tick_time_to_persist
            engine_data.run_data.latest_tag_time = highest_tick_time_to_persist

    def runlog_changed(self, engine_id: str, runlog: Mdl.RunLog):
        try:
            engine_data = self._engine_data_map[engine_id]
            if engine_data.run_data.runlog != runlog:
                engine_data.run_data.runlog = runlog
                asyncio.create_task(self.publisher.publish_run_log_changed(engine_id))
        except KeyError:
            logger.error(f'No engine registered under id {engine_id} when trying to set run log.')

    def control_state_changed(self, engine_id: str, control_state: Mdl.ControlState):
        try:
            engine_data = self._engine_data_map[engine_id]
            if engine_data.control_state != control_state:
                engine_data.control_state = control_state
                asyncio.create_task(self.publisher.publish_control_state_changed(engine_id))
        except KeyError:
            logger.error(f'No engine registered under id {engine_id} when trying to set control state.')

    def method_state_changed(self, engine_id: str, method_state: Mdl.MethodState):
        try:
            engine_data = self._engine_data_map[engine_id]
            if engine_data.run_data.method_state != method_state:
                engine_data.run_data.method_state = method_state
                asyncio.create_task(self.publisher.publish_method_state_changed(engine_id))
        except KeyError:
            logger.error(f'No engine registered under id {engine_id} when trying to set control state.')

    def error_log_changed(self, engine_id: str, error_log: Mdl.ErrorLog):
        try:
            engine_data = self._engine_data_map[engine_id]
            engine_data.run_data.error_log.aggregate_with(error_log)
            asyncio.create_task(self.publisher.publish_error_log_changed(engine_id))
        except KeyError:
            logger.error(f'No engine registered under id {engine_id} when trying to set error log.')


class FromFrontend:
    def __init__(self, engine_data_map: EngineDataMap, dispatcher: AggregatorDispatcher):
        self._engine_data_map = engine_data_map
        self.dispatcher = dispatcher

    async def method_saved(self, engine_id: str, method: Mdl.Method) -> bool:
        try:
            response = await self.dispatcher.rpc_call(engine_id, message=AM.MethodMsg(method=method))
            if isinstance(response, M.ErrorMessage):
                logger.error(f"Failed to set method. Engine response: {response.message}")
                return False
        except Exception:
            logger.error("Failed to set method", exc_info=True)
            return False

        # update local method state
        engine_data = self._engine_data_map.get(engine_id)
        if engine_data is not None:
            engine_data.method = method

        return True

    async def request_cancel(self, engine_id, line_id: str) -> bool:
        engine_data = self._engine_data_map.get(engine_id)
        if engine_data is None:
            logger.warning(f"Cannot request cancel, engine {engine_id} not found")
            return False
        try:
            response = await self.dispatcher.rpc_call(engine_id, message=AM.CancelMsg(exec_id=line_id))
            if isinstance(response, M.ErrorMessage):
                logger.error(f"Cancel request failed. Engine response: {response.message}")
                return False
        except Exception:
            logger.error("Cancel request failed with exception", exc_info=True)
            return False
        return True

    async def request_force(self, engine_id, line_id: str) -> bool:
        engine_data = self._engine_data_map.get(engine_id)
        if engine_data is None:
            logger.warning(f"Cannot request force, engine {engine_id} not found")
            return False
        try:
            response = await self.dispatcher.rpc_call(engine_id, message=AM.ForceMsg(exec_id=line_id))
            if isinstance(response, M.ErrorMessage):
                logger.error(f"Force request failed. Engine response: {response.message}")
                return False
        except Exception:
            logger.error("Force request failed with exception", exc_info=True)
            return False
        return True


class Aggregator:
    def __init__(self, dispatcher: AggregatorDispatcher, publisher: FrontendPublisher) -> None:
        self._engine_data_map: EngineDataMap = {}
        """ all client data except channels, indexed by engine_id """
        self.dispatcher = dispatcher
        self.from_frontend = FromFrontend(self._engine_data_map, dispatcher)
        self.from_engine = FromEngine(self._engine_data_map, publisher)

    def create_engine_id(self, register_engine_msg: EM.RegisterEngineMsg):
        """ Defines the generation of the engine_id that is uniquely assigned to each engine.

        TODO: Considerations:
            - engine name should be machine name
            - uod hash should probably be included

        Implications of the registration process
        - historical data; we should not corrupt historical data by accidentially reusing engine_id
        - number of cards shown; we should not show many irrelevant cards in frontend of superseeded engine_ids
        """
        return register_engine_msg.computer_name + "_" + register_engine_msg.uod_name

    def get_registered_engine_data(self, engine_id: str):
        return self._engine_data_map.get(engine_id)

    def get_all_registered_engine_data(self) -> list[EngineData]:
        return list(self._engine_data_map.values())

    def has_registered_engine_id(self, engine_id: str) -> bool:
        return engine_id in self._engine_data_map.keys()<|MERGE_RESOLUTION|>--- conflicted
+++ resolved
@@ -99,7 +99,6 @@
 
     def run_stopped(self):
         raise NotImplementedError()
-<<<<<<< HEAD
 
     def uod_info_changed(
             self,
@@ -107,13 +106,8 @@
             readings: list[Mdl.ReadingInfo],
             commands: list[Mdl.CommandInfo],
             plot_configuration: Mdl.PlotConfiguration,
-            hardware_str: str):
-=======
-
-
-    def uod_info_changed(self, engine_id: str, readings: list[Mdl.ReadingInfo], plot_configuration: Mdl.PlotConfiguration,
-                         hardware_str: str, required_roles: set[str]):
->>>>>>> 7b9e234a
+            hardware_str: str,
+            required_roles: set[str]):
         try:
             self._engine_data_map[engine_id].readings = readings
             self._engine_data_map[engine_id].commands = commands
