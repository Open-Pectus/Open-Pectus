--- conflicted
+++ resolved
@@ -3,19 +3,15 @@
 from datetime import datetime, timedelta
 
 import openpectus.aggregator.models as Mdl
+import openpectus.protocol.aggregator_messages as AM
+import openpectus.protocol.engine_messages as EM
+import openpectus.protocol.messages as M
 from openpectus.aggregator.data import database
 from openpectus.aggregator.data.repository import PlotLogRepository
 from openpectus.aggregator.frontend_publisher import FrontendPublisher
 from openpectus.aggregator.models import EngineData
 from openpectus.protocol.aggregator_dispatcher import AggregatorDispatcher
-<<<<<<< HEAD
 from openpectus.protocol.models import SystemTagName
-from sqlalchemy.orm import Session
-=======
-import openpectus.protocol.aggregator_messages as AM
-import openpectus.protocol.engine_messages as EM
-import openpectus.protocol.messages as M
->>>>>>> 7da64fb3
 
 logger = logging.getLogger(__name__)
 
@@ -30,42 +26,17 @@
     def register_engine_data(self, engine_data: EngineData):
         self._engine_data_map[engine_data.engine_id] = engine_data
 
-<<<<<<< HEAD
-    def readings_changed(self, engine_id: str, readings: List[Mdl.ReadingInfo], db_session: Session):
-=======
     def readings_changed(self, engine_id: str, readings: list[Mdl.ReadingInfo]):
-        plot_log_repo = PlotLogRepository(database.scoped_session())
->>>>>>> 7da64fb3
         try:
             self._engine_data_map[engine_id].readings = readings
         except KeyError:
             logger.error(f'No engine registered under id {engine_id} when trying to set readings.')
 
-<<<<<<< HEAD
-    def tag_values_changed(self, engine_id: str, changed_tag_values: List[Mdl.TagValue], db_session: Session):
-        plot_log_repo = PlotLogRepository(db_session)
+    def tag_values_changed(self, engine_id: str, changed_tag_values: list[Mdl.TagValue]):
+        plot_log_repo = PlotLogRepository(database.scoped_session())
 
         engine_data = self._engine_data_map.get(engine_id)
         if engine_data is None:
-=======
-    def tag_values_changed(self, engine_id: str, tag_values: list[Mdl.TagValue]):
-        plot_log_repo = PlotLogRepository(database.scoped_session())
-        try:
-            engine_data = self._engine_data_map[engine_id]
-            for tag_value in tag_values:
-                was_inserted = engine_data.tags_info.upsert(tag_value)
-                if was_inserted:
-                    plot_log_repo.store_new_tag_info(engine_id, tag_value)
-
-            now = datetime.now()
-            if engine_data.tags_last_persisted is None or now - engine_data.tags_last_persisted > timedelta(seconds=5):
-                tag_values_to_persist = [tag_value for tag_value in engine_data.tags_info.map.values()
-                                         if engine_data.tags_last_persisted is None
-                                         or tag_value.tick_time > engine_data.tags_last_persisted.timestamp()]
-                plot_log_repo.store_tag_values(engine_id, tag_values_to_persist)
-                engine_data.tags_last_persisted = now
-        except KeyError:
->>>>>>> 7da64fb3
             logger.error(f'No engine registered under id {engine_id} when trying to upsert tag values.')
             return
 
