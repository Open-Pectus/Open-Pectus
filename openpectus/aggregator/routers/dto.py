--- conflicted
+++ resolved
@@ -19,11 +19,7 @@
 
     # deliver undefined instead of null for None values. Adapted from:
     # https://github.com/fastapi/fastapi/issues/3314#issuecomment-962932368
-<<<<<<< HEAD
     def model_dump(self, *args, **kwargs):
-=======
-    def dict(self, *args, **kwargs):
->>>>>>> b986e798
         kwargs.pop('exclude_none', None)
         return super().model_dump(*args, exclude_none=True, **kwargs)
 
