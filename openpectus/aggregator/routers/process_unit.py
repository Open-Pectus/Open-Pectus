--- conflicted
+++ resolved
@@ -83,6 +83,7 @@
     FLOAT = auto()
     INT = auto()
     CHOICE = auto()
+
 
 class ProcessValueCommandNumberValue(BaseModel):
     value: float | int
@@ -132,18 +133,9 @@
     value: str | float | int | None
     value_unit: str | None
     """ The unit string to display with the value, if any, e.g. 's', 'L/s' or '°C' """
-<<<<<<< HEAD
-    valid_value_units: List[str] | None
-    """ For values with a unit, provides the list of valid alternative units """
-    value_type: ProcessValueType
-    """ Specifies the type of allowed values. """
-    writable: bool
-    commands: List[ProcessValueCommand] | None  # TODO: consolidate with Reading/-Commands
-=======
     value_type: ProcessValueType
     """ Specifies the type of allowed values. """
     commands: List[ProcessValueCommand] | None
->>>>>>> ef06dfc0
 
     @staticmethod
     def from_message(r: ReadingDef, ti: TagInfo) -> ProcessValue:
@@ -152,9 +144,8 @@
                 value=ti.value,
                 value_type=get_ProcessValueType_from_value(ti.value),
                 value_unit=ti.value_unit,
-                valid_value_units=r.valid_value_units,
-                writable=False,
-                commands=[ProcessValueCommand(name=c.name, command=c.command) for c in r.commands])
+                commands=[])
+                # commands=[ProcessValueCommand(name=c.name, command=c.command) for c in r.commands])
 
 
 @router.get("/process_unit/{unit_id}/process_values")
