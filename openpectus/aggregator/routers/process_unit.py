--- conflicted
+++ resolved
@@ -44,12 +44,19 @@
     return unit
 
 
+def get_registered_engine_data_or_fail(engine_id: str, user_roles: UserRolesValue, agg: Aggregator) -> Mdl.EngineData:
+    engine_data = agg.get_registered_engine_data(engine_id)
+    if engine_data is None:
+        raise HTTPException(status_code=HTTP_404_NOT_FOUND)
+    if not has_access(engine_data, user_roles):
+        raise HTTPException(status_code=HTTP_403_FORBIDDEN)
+    return engine_data
+
+
 @router.get("/process_unit/{unit_id}")
-def get_unit(user_roles: UserRolesValue, unit_id: str, agg: Aggregator = Depends(agg_deps.get_aggregator)) -> Dto.ProcessUnit | None:
-    engine_data = agg.get_registered_engine_data(unit_id)
-    if engine_data is None: raise HTTPException(status_code=HTTP_404_NOT_FOUND)
-    if(not has_access(engine_data, user_roles)):
-        raise HTTPException(status_code=HTTP_403_FORBIDDEN)
+def get_unit(user_roles: UserRolesValue, unit_id: str, agg: Aggregator = Depends(agg_deps.get_aggregator)) \
+        -> Dto.ProcessUnit:
+    engine_data = get_registered_engine_data_or_fail(unit_id, user_roles, agg)
     return map_pu(engine_data=engine_data)
 
 
@@ -57,14 +64,16 @@
 def get_units(user_roles: UserRolesValue, agg: Aggregator = Depends(agg_deps.get_aggregator)) -> List[Dto.ProcessUnit]:
     units: List[Dto.ProcessUnit] = []
     for engine_data in agg.get_all_registered_engine_data():
-        if(not has_access(engine_data, user_roles)): continue
+        if not has_access(engine_data, user_roles):
+            continue
         unit = map_pu(engine_data)
         units.append(unit)
     # append recent engines from the database
     repo = RecentEngineRepository(database.scoped_session())
     recent_engines = repo.get_recent_engines()
     for recent_engine in recent_engines:
-        if(not has_access(recent_engine, user_roles)): continue
+        if not has_access(recent_engine, user_roles):
+            continue
         if recent_engine.engine_id not in [u.id for u in units]:
             unit = Dto.ProcessUnit(
                 id=recent_engine.engine_id or "(error)",
@@ -89,11 +98,7 @@
         agg: Aggregator = Depends(agg_deps.get_aggregator)) -> List[Dto.ProcessValue]:
     response.headers["Cache-Control"] = "no-store"
 
-    engine_data = agg.get_registered_engine_data(engine_id)
-    if engine_data is None: raise HTTPException(status_code=HTTP_404_NOT_FOUND)
-    if(not has_access(engine_data, user_roles)):
-        raise HTTPException(status_code=HTTP_403_FORBIDDEN)
-
+    engine_data = get_registered_engine_data_or_fail(engine_id, user_roles, agg)
     tags_info = engine_data.tags_info.map
     process_values: List[Dto.ProcessValue] = []
     for reading in engine_data.readings:
@@ -115,12 +120,7 @@
         agg: Aggregator = Depends(agg_deps.get_aggregator)
         ) -> List[Dto.ProcessValue]:
     response.headers["Cache-Control"] = "no-store"
-    engine_data = agg.get_registered_engine_data(engine_id)
-
-    if engine_data is None: raise HTTPException(status_code=HTTP_404_NOT_FOUND)
-    if(not has_access(engine_data, user_roles)):
-        raise HTTPException(status_code=HTTP_403_FORBIDDEN)
-
+    engine_data = get_registered_engine_data_or_fail(engine_id, user_roles, agg)
     tags_info = engine_data.tags_info.map
     process_values: List[Dto.ProcessValue] = []
     for tag_value in tags_info.values():
@@ -136,12 +136,7 @@
         agg: Aggregator = Depends(agg_deps.get_aggregator)):
     if __debug__:
         print("ExecutableCommand", command)
-    engine_data = agg.get_registered_engine_data(unit_id)
-    if engine_data is None:
-        logger.error(f"No registered engine with engine_id '{unit_id}'")
-        raise HTTPException(status_code=HTTP_404_NOT_FOUND)
-    if(not has_access(engine_data, user_roles)):
-        raise HTTPException(status_code=HTTP_403_FORBIDDEN)
+    engine_data = get_registered_engine_data_or_fail(unit_id, user_roles, agg)
     try:
         msg = command_util.parse_as_message(command, engine_data.readings)
     except Exception:
@@ -161,10 +156,6 @@
         user_roles: UserRolesValue,
         unit_id: str,
         agg: Aggregator = Depends(agg_deps.get_aggregator)) -> Dto.ProcessDiagram | None:
-    engine_data = agg.get_registered_engine_data(unit_id)
-    if engine_data is None: raise HTTPException(status_code=HTTP_404_NOT_FOUND)
-    if(not has_access(engine_data, user_roles)):
-        raise HTTPException(status_code=HTTP_403_FORBIDDEN)
     return Dto.ProcessDiagram(svg="")
 
 
@@ -174,25 +165,9 @@
         unit_id: str,
         agg: Aggregator = Depends(agg_deps.get_aggregator)) -> list[Dto.CommandExample]:
     commands: list[Dto.CommandExample] = []
-    engine_data = agg.get_registered_engine_data(unit_id)
-<<<<<<< HEAD
-    if engine_data is not None:
-        commands.append(Dto.CommandExample(name="--- UOD Commands ---", example=""))
-        commands.extend(command_util.create_command_examples(engine_data.commands))
-=======
+    engine_data = get_registered_engine_data_or_fail(unit_id, user_roles, agg)
     commands.append(Dto.CommandExample(name="--- UOD Commands ---", example=""))
-    if engine_data is None: raise HTTPException(status_code=HTTP_404_NOT_FOUND)
-    if(not has_access(engine_data, user_roles)):
-        raise HTTPException(status_code=HTTP_403_FORBIDDEN)
-
-    tags_info = engine_data.tags_info.map
-    for reading in engine_data.readings:
-        tag_value = tags_info.get(reading.tag_name)
-        if tag_value is not None:
-            cmds = command_util.create_command_examples(tag_value, reading)
-            commands.extend(cmds)
-
->>>>>>> 7b9e234a
+    commands.extend(command_util.create_command_examples(engine_data.commands))
     commands.append(Dto.CommandExample(name="--- Example Commands ---", example=""))
     commands.extend(examples)
     return commands
@@ -203,14 +178,7 @@
         user_roles: UserRolesValue,
         unit_id: str,
         agg: Aggregator = Depends(agg_deps.get_aggregator)) -> Dto.RunLog:
-    engine_data = agg.get_registered_engine_data(unit_id)
-    if engine_data is None:
-        logger.warning("No engine data - thus no runlog")
-        raise HTTPException(status_code=HTTP_404_NOT_FOUND)
-    if(not has_access(engine_data, user_roles)):
-        raise HTTPException(status_code=HTTP_403_FORBIDDEN)
-
-    logger.info(f"Got runlog with {len(engine_data.run_data.runlog.lines)} lines")
+    engine_data = get_registered_engine_data_or_fail(unit_id, user_roles, agg)
     return Dto.RunLog(
         lines=list(map(Dto.RunLogLine.from_model, engine_data.run_data.runlog.lines))
     )
@@ -221,13 +189,7 @@
         user_roles: UserRolesValue,
         unit_id: str,
         agg: Aggregator = Depends(agg_deps.get_aggregator)) -> Dto.MethodAndState:
-    engine_data = agg.get_registered_engine_data(unit_id)
-    if engine_data is None:
-        logger.warning("No engine data - thus no method")
-        raise HTTPException(status_code=HTTP_404_NOT_FOUND)
-
-    if(not has_access(engine_data, user_roles)):
-        raise HTTPException(status_code=HTTP_403_FORBIDDEN)
+    engine_data = get_registered_engine_data_or_fail(unit_id, user_roles, agg)
 
     def from_models(method: Mdl.Method, method_state: Mdl.MethodState) -> Dto.MethodAndState:
         return Dto.MethodAndState(
@@ -246,11 +208,7 @@
         unit_id: str,
         method_dto: Dto.Method,
         agg: Aggregator = Depends(agg_deps.get_aggregator)):
-    engine_data = agg.get_registered_engine_data(unit_id)
-    if engine_data is None: raise HTTPException(status_code=HTTP_404_NOT_FOUND)
-    if(not has_access(engine_data, user_roles)):
-        raise HTTPException(status_code=HTTP_403_FORBIDDEN)
-
+    _ = get_registered_engine_data_or_fail(unit_id, user_roles, agg)
     method_mdl = Mdl.Method(lines=[Mdl.MethodLine(id=line.id, content=line.content) for line in method_dto.lines])
 
     if not await agg.from_frontend.method_saved(engine_id=unit_id, method=method_mdl):
@@ -262,13 +220,7 @@
         user_roles: UserRolesValue,
         unit_id: str,
         agg: Aggregator = Depends(agg_deps.get_aggregator)) -> Dto.PlotConfiguration:
-    engine_data = agg.get_registered_engine_data(unit_id)
-    if engine_data is None:
-        logger.warning("No engine data - thus no plot configuration")
-        raise HTTPException(status_code=HTTP_404_NOT_FOUND)
-    if(not has_access(engine_data, user_roles)):
-        raise HTTPException(status_code=HTTP_403_FORBIDDEN)
-
+    engine_data = get_registered_engine_data_or_fail(unit_id, user_roles, agg)
     return Dto.PlotConfiguration.validate(
         engine_data.plot_configuration)  # assumes Dto.PlotConfiguration and Mdl.PlotConfiguration are identical, change this when they diverge
 
@@ -279,11 +231,7 @@
         unit_id: str,
         agg: Aggregator = Depends(agg_deps.get_aggregator)) -> Dto.PlotLog:
     plot_log_repo = PlotLogRepository(database.scoped_session())
-    engine_data = agg.get_registered_engine_data(unit_id)
-    if engine_data is None:
-        raise HTTPException(status_code=HTTP_404_NOT_FOUND)
-    if(not has_access(engine_data, user_roles)):
-        raise HTTPException(status_code=HTTP_403_FORBIDDEN)
+    engine_data = get_registered_engine_data_or_fail(unit_id, user_roles, agg)
     if engine_data.run_id is None:
         return Dto.PlotLog(entries={})
     plot_log_model = plot_log_repo.get_plot_log(engine_data.run_id)
@@ -303,13 +251,7 @@
             is_holding=state.is_holding,
             is_paused=state.is_paused)
 
-    engine_data = agg.get_registered_engine_data(unit_id)
-    if engine_data is None:
-        logger.warning("No client data - thus no control state")
-        raise HTTPException(status_code=HTTP_404_NOT_FOUND)
-    if(not has_access(engine_data, user_roles)):
-        raise HTTPException(status_code=HTTP_403_FORBIDDEN)
-
+    engine_data = get_registered_engine_data_or_fail(unit_id, user_roles, agg)
     return from_message(engine_data.control_state)
 
 
@@ -318,13 +260,7 @@
         user_roles: UserRolesValue,
         unit_id: str,
         agg: Aggregator = Depends(agg_deps.get_aggregator)) -> Dto.AggregatedErrorLog:
-    engine_data = agg.get_registered_engine_data(unit_id)
-    if engine_data is None:
-        logger.warning("No client data - thus no error log")
-        raise HTTPException(status_code=HTTP_404_NOT_FOUND)
-    if(not has_access(engine_data, user_roles)):
-        raise HTTPException(status_code=HTTP_403_FORBIDDEN)
-
+    engine_data = get_registered_engine_data_or_fail(unit_id, user_roles, agg)
     return Dto.AggregatedErrorLog.from_model(engine_data.run_data.error_log)
 
 
@@ -334,11 +270,7 @@
         unit_id: str,
         line_id: str,
         agg: Aggregator = Depends(agg_deps.get_aggregator)):
-    engine_data = agg.get_registered_engine_data(unit_id)
-    if engine_data is None:
-        raise HTTPException(status_code=HTTP_404_NOT_FOUND)
-    if(not has_access(engine_data, user_roles)):
-        raise HTTPException(status_code=HTTP_403_FORBIDDEN)
+    _ = get_registered_engine_data_or_fail(unit_id, user_roles, agg)
     if not await agg.from_frontend.request_force(engine_id=unit_id, line_id=line_id):
         return Dto.ServerErrorResponse(message="Force request failed")
     return Dto.ServerSuccessResponse(message="Force successfully requested")
@@ -350,11 +282,7 @@
         unit_id: str,
         line_id: str,
         agg: Aggregator = Depends(agg_deps.get_aggregator)):
-    engine_data = agg.get_registered_engine_data(unit_id)
-    if engine_data is None:
-        raise HTTPException(status_code=HTTP_404_NOT_FOUND)
-    if(not has_access(engine_data, user_roles)):
-        raise HTTPException(status_code=HTTP_403_FORBIDDEN)
+    _ = get_registered_engine_data_or_fail(unit_id, user_roles, agg)
     if not await agg.from_frontend.request_cancel(engine_id=unit_id, line_id=line_id):
         return Dto.ServerErrorResponse(message="Cancel request failed")
     return Dto.ServerSuccessResponse(message="Cancel successfully requested")
