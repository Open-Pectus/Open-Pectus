import os
from typing import Annotated, Any

import jwt
from openpectus.aggregator.data.models import RecentEngine, RecentRun
from openpectus.aggregator.models import EngineData
from fastapi import APIRouter, HTTPException, status
from fastapi.params import Header, Security
from openpectus.aggregator.routers.dto import AuthConfig

router = APIRouter(tags=["auth"])

# Much in this file is based on https://alukach.com/posts/fastapi-rs256-jwt/
# Authentication is possible via PKCE flow or via client secret for daemon
# applications.
# Remember to add optional claim "idtyp" on Azure App Registration -> Token configuration page.

use_auth = os.getenv("ENABLE_AZURE_AUTHENTICATION", default="").lower() == "true"
tenant_id = os.getenv("AZURE_DIRECTORY_TENANT_ID", default=None)
client_id = os.getenv("AZURE_APPLICATION_CLIENT_ID", default=None)
authority_url = f"https://login.microsoftonline.com/{tenant_id}/v2.0" if tenant_id else None
well_known_url = f"{authority_url}/.well-known/openid-configuration" if tenant_id else None
jwks_url_id_token = "https://login.microsoftonline.com/common/discovery/keys"
jwks_url_access_token = f"https://login.microsoftonline.com/{tenant_id}/discovery/v2.0/keys" if tenant_id else ""
access_token_issuer = f"https://sts.windows.net/{tenant_id}/" if tenant_id else ""

<<<<<<< HEAD
if use_auth:
    print("Authentication enabled")
    assert tenant_id is not None, "Assign Tenant ID to environment variable AZURE_DIRECTORY_TENANT_ID"
    assert client_id is not None, "Assign Client ID to environment variable AZURE_APPLICATION_CLIENT_ID"
else:
    print("Authentication disabled")

@router.get("/config")
=======

@router.get('/config', response_model_exclude_none=True)
>>>>>>> 8fdc094e
def get_config() -> AuthConfig:
    return AuthConfig(
        use_auth=use_auth,
        authority_url=authority_url,
        client_id=client_id,
        well_known_url=well_known_url
    )


# PKCE and client secret flows use different keys:
jwks_client_pkce = jwt.PyJWKClient(jwks_url_id_token)
jwks_client_secret = jwt.PyJWKClient(jwks_url_access_token)


def decode_token_or_fail(x_identity) -> dict[str, Any]:
    # Bearer tokens from PKCE flow result in an ID token.
    # Bearer tokens from secret flow result in access token.
    # Try to parse either one. Raise exception if neither
    # can be validated.
    try:
        id_token: dict[str, str | list[str]] = jwt.decode(
            x_identity,
            jwks_client_pkce.get_signing_key_from_jwt(x_identity).key,
            algorithms=["RS256"],
            audience=client_id,
            issuer=authority_url
        )
        return id_token
    except jwt.PyJWTError:
        pass

    try:
        access_token: dict[str, str | list[str]] = jwt.decode(
            x_identity,
            jwks_client_secret.get_signing_key_from_jwt(x_identity),
            algorithms=["RS256"],
            audience=client_id,
            issuer=access_token_issuer
        )
        return access_token
    except jwt.PyJWTError:
        pass
    # If we got this far, then we couldn't validate the token in either case
    raise HTTPException(
        status_code=status.HTTP_401_UNAUTHORIZED,
        detail="Could not validate token in X-Identity header",
        headers={"WWW-Authenticate": "Bearer"},
    )


def user_name(x_identity: Annotated[str, Header()] = "") -> str:
    if not use_auth:
        return "Anon"

    token = decode_token_or_fail(x_identity)
    # Return default name "Daemon" for authenticated applications
    if token.get("idtyp", "") == "app":
        return "Daemon"
    preferred_username = token.get("preferred_username", "")  # email address, field 'name' has full name
    if "@" in preferred_username:
        preferred_username = preferred_username[0: preferred_username.index("@")]
    return str(preferred_username).upper()


def user_roles(x_identity: Annotated[str, Header()] = "") -> set[str]:
    if not use_auth:
        return set()

    token = decode_token_or_fail(x_identity)
    # Return default role "Daemon" for authenticated applications
    if token.get("idtyp", "") == "app":
        return set(["Daemon"])
    return set(token.get("roles") or [])


UserRolesDependency = Security(user_roles)
UserRolesValue = Annotated[set[str], UserRolesDependency]
UserNameDependency = Security(user_name)
UserNameValue = Annotated[str, UserNameDependency]


def has_access(engine_or_run: EngineData | RecentEngine | RecentRun, user_roles: set[str]):
    required_roles = set(engine_or_run.required_roles)
    return len(required_roles) == 0 or len(required_roles & user_roles) > 0<|MERGE_RESOLUTION|>--- conflicted
+++ resolved
@@ -24,19 +24,11 @@
 jwks_url_access_token = f"https://login.microsoftonline.com/{tenant_id}/discovery/v2.0/keys" if tenant_id else ""
 access_token_issuer = f"https://sts.windows.net/{tenant_id}/" if tenant_id else ""
 
-<<<<<<< HEAD
 if use_auth:
-    print("Authentication enabled")
     assert tenant_id is not None, "Assign Tenant ID to environment variable AZURE_DIRECTORY_TENANT_ID"
     assert client_id is not None, "Assign Client ID to environment variable AZURE_APPLICATION_CLIENT_ID"
-else:
-    print("Authentication disabled")
 
 @router.get("/config")
-=======
-
-@router.get('/config', response_model_exclude_none=True)
->>>>>>> 8fdc094e
 def get_config() -> AuthConfig:
     return AuthConfig(
         use_auth=use_auth,
