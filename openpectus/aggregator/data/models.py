from __future__ import annotations

from datetime import datetime
from enum import StrEnum, auto
from typing import Dict

from openpectus.aggregator.models import Contributor, Method, MethodState, PlotConfiguration, RunLog, AggregatedErrorLog, NotificationTopic, NotificationScope
from sqlalchemy import JSON, ForeignKey, MetaData
from sqlalchemy.orm import DeclarativeBase, Mapped, mapped_column, relationship, attribute_keyed_dict

# class IdLessDBModel(DeclarativeBase):
#     metadata = MetaData(naming_convention={
#         "ix": "ix_%(column_0_label)s",
#         "uq": "uq_%(table_name)s_%(column_0_name)s",
#         "ck": "ck_%(table_name)s_`%(constraint_name)s`",
#         "fk": "fk_%(table_name)s_%(column_0_name)s_%(referred_table_name)s",
#         "pk": "pk_%(table_name)s"
#     })

class DBModel(DeclarativeBase):
    """ Base model for data entity classes. """
    id: Mapped[int] = mapped_column(primary_key=True)
    metadata = MetaData(naming_convention={
        "ix": "ix_%(column_0_label)s",
        "uq": "uq_%(table_name)s_%(column_0_name)s",
        "ck": "ck_%(table_name)s_`%(constraint_name)s`",
        "fk": "fk_%(table_name)s_%(column_0_name)s_%(referred_table_name)s",
        "pk": "pk_%(table_name)s"
    })


class RecentEngine(DBModel):
    __tablename__ = "RecentEngines"

    engine_id: Mapped[str] = mapped_column(unique=True)
    run_id: Mapped[str | None] = mapped_column()
    run_started: Mapped[datetime | None] = mapped_column()
    run_stopped: Mapped[datetime | None] = mapped_column()
    name: Mapped[str] = mapped_column()
    system_state: Mapped[str] = mapped_column()
    location: Mapped[str] = mapped_column()
    last_update: Mapped[datetime] = mapped_column()
    contributors: Mapped[list[Contributor]] = mapped_column(type_=JSON, default=[])
    required_roles: Mapped[list[str]] = mapped_column(type_=JSON, default=[])


class RecentRun(DBModel):
    """ Represents a historical run of a process unit. """
    __tablename__ = "RecentRuns"
    engine_id: Mapped[str] = mapped_column()
    run_id: Mapped[str] = mapped_column()
    engine_computer_name: Mapped[str] = mapped_column()
    engine_version: Mapped[str] = mapped_column()
    engine_hardware_str: Mapped[str] = mapped_column()
    aggregator_computer_name: Mapped[str] = mapped_column()
    aggregator_version: Mapped[str] = mapped_column()
    uod_name: Mapped[str] = mapped_column()
    uod_filename: Mapped[str] = mapped_column()
    uod_author_name: Mapped[str] = mapped_column()
    uod_author_email: Mapped[str] = mapped_column()
    started_date: Mapped[datetime] = mapped_column()
    completed_date: Mapped[datetime] = mapped_column()
<<<<<<< HEAD
    contributors: Mapped[list[str]] = mapped_column(type_=JSON, default=[])  # really a set but this cannot be mapped?
    required_roles: Mapped[list[str]] = mapped_column(type_=JSON, default=[])  # really a set but this cannot be mapped?
    method_and_state: Mapped[RecentRunMethodAndState] = relationship(back_populates="recent_run", cascade="delete")
    run_log: Mapped[RecentRunRunLog] = relationship(back_populates="recent_run", cascade="delete")
    error_log: Mapped[RecentRunErrorLog] = relationship(back_populates="recent_run", cascade="delete")
    plot_configuration: Mapped[RecentRunPlotConfiguration] = relationship(back_populates="recent_run", cascade="delete")
    plot_log: Mapped[PlotLog] = relationship(back_populates="recent_run", cascade="delete")
=======
    contributors: Mapped[list[Contributor]] = mapped_column(type_=JSON, default=[])
    required_roles: Mapped[list[str]] = mapped_column(type_=JSON, default=[])
>>>>>>> d92cabe2


class RecentRunMethodAndState(DBModel):
    __tablename__ = "RecentRunMethodAndStates"
    run_id: Mapped[str] = mapped_column(ForeignKey("RecentRuns.run_id"))
    method: Mapped[Method] = mapped_column(type_=JSON)
    state: Mapped[MethodState] = mapped_column(type_=JSON)
    recent_run: Mapped[RecentRun] = relationship(back_populates="method_and_state")


class RecentRunRunLog(DBModel):
    __tablename__ = "RecentRunRunLogs"
    run_id: Mapped[str] = mapped_column(ForeignKey("RecentRuns.run_id"))
    run_log: Mapped[RunLog] = mapped_column(type_=JSON)
    recent_run: Mapped[RecentRun] = relationship(back_populates="run_log")


class RecentRunErrorLog(DBModel):
    __tablename__ = "RecentRunErrorLogs"
    run_id: Mapped[str] = mapped_column(ForeignKey("RecentRuns.run_id"))
    error_log: Mapped[AggregatedErrorLog] = mapped_column(type_=JSON)
    recent_run: Mapped[RecentRun] = relationship(back_populates="error_log")


class RecentRunPlotConfiguration(DBModel):
    __tablename__ = "RecentRunPlotConfigurations"
    run_id: Mapped[str] = mapped_column(ForeignKey("RecentRuns.run_id"))
    plot_configuration: Mapped[PlotConfiguration] = mapped_column(type_=JSON)
    recent_run: Mapped[RecentRun] = relationship(back_populates="plot_configuration")


class PlotLogEntryValue(DBModel):
    __tablename__ = "PlotLogEntryValues"
    plot_log_entry_id: Mapped[int] = mapped_column(ForeignKey('PlotLogEntries.id'))
    tick_time: Mapped[float] = mapped_column()
    value_str: Mapped[str | None] = mapped_column()
    value_float: Mapped[float | None] = mapped_column()
    value_int: Mapped[int | None] = mapped_column()

    @property
    def value(self):
        if self.value_int is not None:
            return self.value_int
        if self.value_float is not None:
            return self.value_float
        if self.value_str is not None:
            return self.value_str


ProcessValueValueType = str | float | int | None


class ProcessValueType(StrEnum):
    STRING = auto()
    FLOAT = auto()
    INT = auto()
    CHOICE = auto()
    NONE = auto()


def get_ProcessValueType_from_value(value: ProcessValueValueType) -> ProcessValueType:
    if value is None:
        return ProcessValueType.NONE
    if isinstance(value, str):
        return ProcessValueType.STRING
    elif isinstance(value, int):
        return ProcessValueType.INT
    elif isinstance(value, float):
        return ProcessValueType.FLOAT
    else:
        raise ValueError("Invalid value type: " + type(value).__name__)


class PlotLogEntry(DBModel):
    __tablename__ = "PlotLogEntries"
    name: Mapped[str] = mapped_column()
    values: Mapped[list[PlotLogEntryValue]] = relationship(cascade="all, delete-orphan")
    value_unit: Mapped[str | None] = mapped_column()
    value_type: Mapped[ProcessValueType] = mapped_column()
    plot_log_id: Mapped[int] = mapped_column(ForeignKey('PlotLogs.id'))
    plot_log: Mapped[PlotLog] = relationship()


class PlotLog(DBModel):
    __tablename__ = "PlotLogs"
    engine_id: Mapped[str] = mapped_column()
    run_id: Mapped[str] = mapped_column(ForeignKey("RecentRuns.run_id"))
    entries: Mapped[Dict[str, PlotLogEntry]] = relationship(
        collection_class=attribute_keyed_dict("name"),
        back_populates='plot_log',
        cascade="all, delete-orphan"
    )
<<<<<<< HEAD
    recent_run: Mapped[RecentRun] = relationship(back_populates="plot_log")
=======

# class User(IdLessDBModel):
#     __tablename__ = "Users"
#     id: Mapped[str] = mapped_column(primary_key=True) # uuid from AD or generated if no auth
#     webpush_notification_preferences: Mapped[WebPushNotificationPreferences] = relationship(cascade="all, delete-orphan")
#     webpush_subscriptions: Mapped[list[WebPushSubscription]] = relationship(cascade="all, delete-orphan")

class WebPushNotificationPreferences(DBModel):
    __tablename__ = "WebPushNotificationPreferences"
    user_id: Mapped[str] = mapped_column(unique=True)  # when no auth all users share web push notification preferences with user_id "None"
    user_roles: Mapped[list[str]] = mapped_column(type_=JSON, default=[])  # User roles. Updated it when change is detected in openpectus.aggregator.routes.auth
    scope: Mapped[NotificationScope] = mapped_column()
    topics: Mapped[list[NotificationTopic]] = mapped_column(type_=JSON, default=[])
    process_units: Mapped[list[str]] = mapped_column(type_=JSON, default=[])

class WebPushSubscription(DBModel):
    __tablename__ = "WebPushSubscriptions"
    user_id: Mapped[str] = mapped_column()  # when no auth user_id is "None"
    endpoint: Mapped[str] = mapped_column()
    auth: Mapped[str] = mapped_column()
    p256dh: Mapped[str] = mapped_column()
>>>>>>> d92cabe2
<|MERGE_RESOLUTION|>--- conflicted
+++ resolved
@@ -60,18 +60,13 @@
     uod_author_email: Mapped[str] = mapped_column()
     started_date: Mapped[datetime] = mapped_column()
     completed_date: Mapped[datetime] = mapped_column()
-<<<<<<< HEAD
-    contributors: Mapped[list[str]] = mapped_column(type_=JSON, default=[])  # really a set but this cannot be mapped?
-    required_roles: Mapped[list[str]] = mapped_column(type_=JSON, default=[])  # really a set but this cannot be mapped?
-    method_and_state: Mapped[RecentRunMethodAndState] = relationship(back_populates="recent_run", cascade="delete")
-    run_log: Mapped[RecentRunRunLog] = relationship(back_populates="recent_run", cascade="delete")
-    error_log: Mapped[RecentRunErrorLog] = relationship(back_populates="recent_run", cascade="delete")
-    plot_configuration: Mapped[RecentRunPlotConfiguration] = relationship(back_populates="recent_run", cascade="delete")
-    plot_log: Mapped[PlotLog] = relationship(back_populates="recent_run", cascade="delete")
-=======
     contributors: Mapped[list[Contributor]] = mapped_column(type_=JSON, default=[])
     required_roles: Mapped[list[str]] = mapped_column(type_=JSON, default=[])
->>>>>>> d92cabe2
+    plot_log: Mapped[PlotLog] = relationship(back_populates="recent_run", cascade="delete")
+    plot_configuration: Mapped[RecentRunPlotConfiguration] = relationship(back_populates="recent_run", cascade="delete")
+    error_log: Mapped[RecentRunErrorLog] = relationship(back_populates="recent_run", cascade="delete")
+    run_log: Mapped[RecentRunRunLog] = relationship(back_populates="recent_run", cascade="delete")
+    method_and_state: Mapped[RecentRunMethodAndState] = relationship(back_populates="recent_run", cascade="delete")
 
 
 class RecentRunMethodAndState(DBModel):
@@ -164,9 +159,7 @@
         back_populates='plot_log',
         cascade="all, delete-orphan"
     )
-<<<<<<< HEAD
     recent_run: Mapped[RecentRun] = relationship(back_populates="plot_log")
-=======
 
 # class User(IdLessDBModel):
 #     __tablename__ = "Users"
@@ -187,5 +180,4 @@
     user_id: Mapped[str] = mapped_column()  # when no auth user_id is "None"
     endpoint: Mapped[str] = mapped_column()
     auth: Mapped[str] = mapped_column()
-    p256dh: Mapped[str] = mapped_column()
->>>>>>> d92cabe2
+    p256dh: Mapped[str] = mapped_column()