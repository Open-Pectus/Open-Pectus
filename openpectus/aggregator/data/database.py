--- conflicted
+++ resolved
@@ -1,13 +1,9 @@
 import json
-<<<<<<< HEAD
-from typing import Any, Optional
+from contextlib import contextmanager
+from contextvars import ContextVar
+from typing import Any
 
 from pydantic.json import pydantic_encoder
-=======
-from typing import Any
-from contextlib import contextmanager
-from contextvars import ContextVar
->>>>>>> 59fa4ef7
 from sqlalchemy import create_engine, Engine
 from sqlalchemy.orm import registry, Session, sessionmaker
 
