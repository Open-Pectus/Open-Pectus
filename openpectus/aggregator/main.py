--- conflicted
+++ resolved
@@ -33,12 +33,9 @@
                         help=f"Minimum log level to send as sentry events. Default: '{sentry.EVENT_LEVEL_DEFAULT}'")
     parser.add_argument("-db", "--database", required=False, default=AggregatorServer.default_db_path,
                         help=f"Path to Sqlite3 database. Default: ./{AggregatorServer.default_db_filename}")
-<<<<<<< HEAD
     parser.add_argument("-lsp", "--lsp", action=BooleanOptionalAction, default=False, help="Start LSP server process")
-=======
     parser.add_argument("-secret", "--secret", required=False, default=AggregatorServer.default_secret,
                         help="Engines must know this secret to connect to the aggregator")
->>>>>>> 4cabb264
     return parser
 
 
@@ -60,9 +57,8 @@
     alembic_config = Config(alembic_ini_file_path)
     alembic_config.set_main_option("sqlalchemy.url", f"sqlite:///{args.database}")
     command.upgrade(alembic_config, "head")
-<<<<<<< HEAD
 
-    server = AggregatorServer(title, args.host, args.port, args.frontend_dist_dir, args.database)
+    server = AggregatorServer(title, args.host, args.port, args.frontend_dist_dir, args.database, args.secret)
 
     # start lsp server in seperate process
     if args.lsp:
@@ -72,9 +68,6 @@
 
     # seart aggregator server
     server.start()
-=======
-    AggregatorServer(title, args.host, args.port, args.frontend_dist_dir, args.database, args.secret).start()
->>>>>>> 4cabb264
 
 
 if __name__ == "__main__":
