import logging
import os
from argparse import ArgumentParser

from alembic import command
from alembic.config import Config
from openpectus import log_setup_colorlog
from openpectus.aggregator.aggregator_server import AggregatorServer
from openpectus import sentry, __version__, build_number

# - add lsp thingys
# - start (manage) lsp server instance for each client

# Start env in docker
# ../docker compose up --build

log_setup_colorlog(root_loglevel=logging.INFO)
logger = logging.getLogger("openpectus.aggregator.aggregator")
logger.setLevel(logging.INFO)
logging.getLogger("openpectus.protocol.aggregator_dispatcher").setLevel(logging.INFO)

def get_arg_parser():
    parser = ArgumentParser("Start Aggregator server")
    parser.add_argument("-host", "--host", required=False, default=AggregatorServer.default_host,
                        help=f"Host address to bind frontend and WebSocket to. Default: {AggregatorServer.default_host}")
    parser.add_argument("-p", "--port", required=False, type=int, default=AggregatorServer.default_port,
                        help=f"Host port to bind frontend and WebSocket to. Default: {AggregatorServer.default_port}")
    parser.add_argument("-fdd", "--frontend_dist_dir", required=False, default=AggregatorServer.default_frontend_dist_dir,
                        help=f"Frontend distribution directory. Default: {AggregatorServer.default_frontend_dist_dir}")
    parser.add_argument("-sev", "--sentry_event_level", required=False,
                        default=sentry.EVENT_LEVEL_DEFAULT, choices=sentry.EVENT_LEVEL_NAMES,
<<<<<<< HEAD
                        help=f"Minimum log level to send as sentry events. Default is '{sentry.EVENT_LEVEL_DEFAULT}'")
    return parser


def main():
    args = get_arg_parser().parse_args()
    title = "OpenPectus Aggregator"
    print(f"*** {title} v. {__version__}, build: {build_number} ***")
=======
                        help=f"Minimum log level to send as sentry events. Default: '{sentry.EVENT_LEVEL_DEFAULT}'")
    parser.add_argument("-db", "--database", required=False, default=AggregatorServer.default_db_path,
                        help=f"Path to Sqlite3 database. Default: ./{AggregatorServer.default_db_filename}")
    return parser.parse_args()


def main():
    title = "Open Pectus Aggregator"
    args = get_args()
    logger.info(f"Starting {title} v. {__version__}, build: {build_number}")
    logger.info(f"Serving frontend at http://{args.host}:{args.port}")
    if os.getenv("SENTRY_DSN"):
        logger.info(f"Sentry is active with DSN={os.getenv('SENTRY_DSN')}")
    else:
        logger.info("Sentry is not active.")
    if os.getenv("ENABLE_AZURE_AUTHENTICATION", default="").lower() == "true":
        logger.info(f"Authentication is active.")
    else:
        logger.info("Authentication is not active.")
>>>>>>> 8fdc094e
    sentry.init_aggregator(args.sentry_event_level)
    alembic_ini_file_path = os.path.join(os.path.dirname(__file__), "alembic.ini")
    alembic_config = Config(alembic_ini_file_path)
    alembic_config.set_main_option("sqlalchemy.url", f"sqlite:///{args.database}")
    command.upgrade(alembic_config, "head")
    AggregatorServer(title, args.host, args.port, args.frontend_dist_dir, args.database).start()


if __name__ == "__main__":
    main()<|MERGE_RESOLUTION|>--- conflicted
+++ resolved
@@ -29,25 +29,15 @@
                         help=f"Frontend distribution directory. Default: {AggregatorServer.default_frontend_dist_dir}")
     parser.add_argument("-sev", "--sentry_event_level", required=False,
                         default=sentry.EVENT_LEVEL_DEFAULT, choices=sentry.EVENT_LEVEL_NAMES,
-<<<<<<< HEAD
-                        help=f"Minimum log level to send as sentry events. Default is '{sentry.EVENT_LEVEL_DEFAULT}'")
+    parser.add_argument("-db", "--database", required=False, default=AggregatorServer.default_db_path,
+                        help=f"Path to Sqlite3 database. Default: ./{AggregatorServer.default_db_filename}")
+                        help=f"Minimum log level to send as sentry events. Default: '{sentry.EVENT_LEVEL_DEFAULT}'")
     return parser
 
 
 def main():
     args = get_arg_parser().parse_args()
-    title = "OpenPectus Aggregator"
-    print(f"*** {title} v. {__version__}, build: {build_number} ***")
-=======
-                        help=f"Minimum log level to send as sentry events. Default: '{sentry.EVENT_LEVEL_DEFAULT}'")
-    parser.add_argument("-db", "--database", required=False, default=AggregatorServer.default_db_path,
-                        help=f"Path to Sqlite3 database. Default: ./{AggregatorServer.default_db_filename}")
-    return parser.parse_args()
-
-
-def main():
     title = "Open Pectus Aggregator"
-    args = get_args()
     logger.info(f"Starting {title} v. {__version__}, build: {build_number}")
     logger.info(f"Serving frontend at http://{args.host}:{args.port}")
     if os.getenv("SENTRY_DSN"):
@@ -56,9 +46,8 @@
         logger.info("Sentry is not active.")
     if os.getenv("ENABLE_AZURE_AUTHENTICATION", default="").lower() == "true":
         logger.info(f"Authentication is active.")
+        logger.info("Authentication is not active.")
     else:
-        logger.info("Authentication is not active.")
->>>>>>> 8fdc094e
     sentry.init_aggregator(args.sentry_event_level)
     alembic_ini_file_path = os.path.join(os.path.dirname(__file__), "alembic.ini")
     alembic_config = Config(alembic_ini_file_path)
