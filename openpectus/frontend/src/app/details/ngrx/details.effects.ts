--- conflicted
+++ resolved
@@ -2,88 +2,14 @@
 import { Actions, createEffect, ofType } from '@ngrx/effects';
 import { concatLatestFrom } from '@ngrx/operators';
 import { Store } from '@ngrx/store';
-<<<<<<< HEAD
 import { map, mergeMap, of, switchMap } from 'rxjs';
-import { CommandSource } from '../../api/models/CommandSource';
-import { ProcessUnitService } from '../../api/services/ProcessUnitService';
-import { RecentRunsService } from '../../api/services/RecentRunsService';
-=======
-import { catchError, delay, filter, map, mergeMap, of, switchMap, takeUntil } from 'rxjs';
 import { ProcessUnitService, RecentRunsService } from '../../api';
-import { selectRouteParam } from '../../ngrx/router.selectors';
->>>>>>> dc703932
-import { PubSubService } from '../../shared/pub-sub.service';
 import { DetailsActions } from './details.actions';
 import { DetailsSelectors } from './details.selectors';
 
 // noinspection JSUnusedGlobalSymbols
 @Injectable()
 export class DetailsEffects {
-<<<<<<< HEAD
-=======
-  fetchProcessValuesWhenPageInitialized = createEffect(() => this.actions.pipe(
-    ofType(DetailsActions.unitDetailsInitialized),
-    switchMap(({unitId}) => {
-      return this.processUnitService.getProcessValues({engineId: unitId}).pipe(
-        map(processValues => DetailsActions.processValuesFetched({processValues})),
-        catchError(() => of(DetailsActions.processValuesFailedToLoad())),
-      );
-    }),
-  ));
-
-  // TODO: When we introduce websocket pubsub, figure out if it makes sense to push process_value changes through it, or polling is fine.
-  continuouslyPollProcessValues = createEffect(() => this.actions.pipe(
-    ofType(DetailsActions.processValuesFetched, DetailsActions.processValuesFailedToLoad),
-    delay(1000),
-    concatLatestFrom(() => [
-      this.store.select(DetailsSelectors.processUnitId),
-      this.store.select(DetailsSelectors.allProcessValues),
-      this.store.select(DetailsSelectors.shouldPoll),
-    ]),
-    filter(([_, __, ___, shouldPoll]) => shouldPoll),
-    switchMap(([_, unitId, allProcessValues]) => {
-      if(unitId === undefined) return of();
-      const request = allProcessValues
-                      ? this.processUnitService.getAllProcessValues({engineId: unitId})
-                      : this.processUnitService.getProcessValues({engineId: unitId});
-      return request.pipe(
-        map(processValues => DetailsActions.processValuesFetched({processValues})),
-        catchError(() => of(DetailsActions.processValuesFailedToLoad())),
-      );
-    }),
-  ));
-
-  fetchControlStateWhenPageInitialized = createEffect(() => this.actions.pipe(
-    ofType(DetailsActions.unitDetailsInitialized),
-    switchMap(({unitId}) => {
-      return this.processUnitService.getControlState({unitId}).pipe(
-        map(controlState => DetailsActions.controlStateFetched({controlState})),
-      );
-    }),
-  ));
-
-
-  subscribeForControlStateUpdatesFromBackend = createEffect(() => this.actions.pipe(
-    ofType(DetailsActions.unitDetailsInitialized),
-    mergeMap(({unitId}) => {
-      return this.pubSubService.subscribeControlState(unitId).pipe(
-        takeUntil(this.actions.pipe(ofType(DetailsActions.unitDetailsDestroyed))),
-        map(_ => DetailsActions.controlStateUpdatedOnBackend({unitId})),
-      );
-    }),
-  ));
-
-
-  fetchControlStateOnUpdateFromBackend = createEffect(() => this.actions.pipe(
-    ofType(DetailsActions.controlStateUpdatedOnBackend),
-    mergeMap(({unitId}) => {
-      return this.processUnitService.getControlState({unitId}).pipe(
-        map(controlState => DetailsActions.controlStateFetched({controlState})),
-      );
-    }),
-  ));
-
->>>>>>> dc703932
   executeUnitControlCommandWhenButtonClicked = createEffect(() => this.actions.pipe(
     ofType(DetailsActions.processUnitCommandButtonClicked),
     concatLatestFrom(() => this.store.select(DetailsSelectors.processUnitId)),
@@ -102,42 +28,6 @@
     }),
   ), {dispatch: false});
 
-<<<<<<< HEAD
-=======
-  fetchProcessDiagramWhenComponentInitialized = createEffect(() => this.actions.pipe(
-    ofType(DetailsActions.processDiagramInitialized),
-    concatLatestFrom(() => this.store.select(DetailsSelectors.processUnitId)),
-    switchMap(([_, unitId]) => {
-      if(unitId === undefined) return of();
-      return this.processUnitService.getProcessDiagram({unitId}).pipe(
-        map(processDiagram => DetailsActions.processDiagramFetched({processDiagram})),
-      );
-    }),
-  ));
-
-  fetchCommandExamplesWhenComponentInitialized = createEffect(() => this.actions.pipe(
-    ofType(DetailsActions.commandsComponentInitialized),
-    concatLatestFrom(() => this.store.select(DetailsSelectors.processUnitId)),
-    switchMap(([_, unitId]) => {
-      if(unitId === undefined) return of();
-      return this.processUnitService.getCommandExamples({unitId}).pipe(
-        map(commandExamples => DetailsActions.commandExamplesFetched({commandExamples})),
-      );
-    }),
-  ));
-
-  fetchRecentRunWhenComponentInitialized = createEffect(() => this.actions.pipe(
-    ofType(DetailsActions.recentRunDetailsInitialized),
-    concatLatestFrom(() => this.store.select(selectRouteParam(DetailsRoutingUrlParts.recentRunIdParamName))),
-    switchMap(([_, recentRunId]) => {
-      if(recentRunId === undefined) return of();
-      return this.recentRunsService.getRecentRun({runId: recentRunId}).pipe(
-        map(recentRun => DetailsActions.recentRunFetched({recentRun})),
-      );
-    }),
-  ));
-
->>>>>>> dc703932
   downloadRecentRunCsvWhenButtonClicked = createEffect(() => this.actions.pipe(
     ofType(DetailsActions.recentRunDownloadCsvButtonClicked),
     switchMap(({recentRunId}) => {
@@ -155,6 +45,5 @@
   constructor(private actions: Actions,
               private store: Store,
               private processUnitService: ProcessUnitService,
-              private recentRunsService: RecentRunsService,
-              private pubSubService: PubSubService) {}
+              private recentRunsService: RecentRunsService) {}
 }