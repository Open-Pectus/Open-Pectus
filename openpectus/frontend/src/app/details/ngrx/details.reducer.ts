import { createReducer, on } from '@ngrx/store';
import { produce } from 'immer';
<<<<<<< HEAD
import { ErrorLog } from '../../api';
=======
import { AggregatedErrorLog, CommandExample, ControlState, ProcessDiagram, ProcessValue, RecentRun } from '../../api';
>>>>>>> aa84d39d
import { DetailsActions } from './details.actions';

export interface DetailsState {
  allProcessValues: boolean;
<<<<<<< HEAD
  errorLog: ErrorLog;
=======
  processDiagram?: ProcessDiagram;
  commandExamples: CommandExample[];
  controlState: ControlState;
  recentRun?: RecentRun;
  shouldPoll: boolean;
  errorLog: AggregatedErrorLog;
>>>>>>> aa84d39d
}

const initialState: DetailsState = {
  allProcessValues: false,
  errorLog: {entries: []},
};

const reducer = createReducer(initialState,
  on(DetailsActions.unitDetailsInitialized, state => produce(state, draft => {
    draft.allProcessValues = false;
  })),
  on(DetailsActions.toggleAllProcessValues, (state, {allProcessValues}) => produce(state, draft => {
    draft.allProcessValues = allProcessValues;
  })),
);

export const detailsSlice = {name: 'details', reducer};<|MERGE_RESOLUTION|>--- conflicted
+++ resolved
@@ -1,24 +1,11 @@
 import { createReducer, on } from '@ngrx/store';
 import { produce } from 'immer';
-<<<<<<< HEAD
-import { ErrorLog } from '../../api';
-=======
-import { AggregatedErrorLog, CommandExample, ControlState, ProcessDiagram, ProcessValue, RecentRun } from '../../api';
->>>>>>> aa84d39d
+import { AggregatedErrorLog } from '../../api';
 import { DetailsActions } from './details.actions';
 
 export interface DetailsState {
   allProcessValues: boolean;
-<<<<<<< HEAD
-  errorLog: ErrorLog;
-=======
-  processDiagram?: ProcessDiagram;
-  commandExamples: CommandExample[];
-  controlState: ControlState;
-  recentRun?: RecentRun;
-  shouldPoll: boolean;
   errorLog: AggregatedErrorLog;
->>>>>>> aa84d39d
 }
 
 const initialState: DetailsState = {
