import { createReducer, on } from '@ngrx/store';
import { produce } from 'immer';
<<<<<<< HEAD
import { ErrorLog } from '../../api/models/ErrorLog';
=======
import { CommandExample, ControlState, ErrorLog, ProcessDiagram, ProcessValue, RecentRun } from '../../api';
>>>>>>> dc703932
import { DetailsActions } from './details.actions';

export interface DetailsState {
  allProcessValues: boolean;
  errorLog: ErrorLog;
}

const initialState: DetailsState = {
  allProcessValues: false,
  errorLog: {entries: []},
};

const reducer = createReducer(initialState,
  on(DetailsActions.unitDetailsInitialized, state => produce(state, draft => {
    draft.allProcessValues = false;
  })),
  on(DetailsActions.toggleAllProcessValues, (state, {allProcessValues}) => produce(state, draft => {
    draft.allProcessValues = allProcessValues;
  })),
);

export const detailsSlice = {name: 'details', reducer};<|MERGE_RESOLUTION|>--- conflicted
+++ resolved
@@ -1,10 +1,6 @@
 import { createReducer, on } from '@ngrx/store';
 import { produce } from 'immer';
-<<<<<<< HEAD
-import { ErrorLog } from '../../api/models/ErrorLog';
-=======
-import { CommandExample, ControlState, ErrorLog, ProcessDiagram, ProcessValue, RecentRun } from '../../api';
->>>>>>> dc703932
+import { ErrorLog } from '../../api';
 import { DetailsActions } from './details.actions';
 
 export interface DetailsState {
