--- conflicted
+++ resolved
@@ -1,9 +1,5 @@
 import { createAction, props } from '@ngrx/store';
-<<<<<<< HEAD
-import { ExecutableCommand } from '../../api/models/ExecutableCommand';
-=======
-import { CommandExample, ControlState, ExecutableCommand, ProcessDiagram, ProcessValue, RecentRun } from '../../api';
->>>>>>> dc703932
+import { ExecutableCommand } from '../../api';
 
 const source = '[Details] ';
 
