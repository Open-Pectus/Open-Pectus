--- conflicted
+++ resolved
@@ -626,8 +626,13 @@
             "format": "date-time",
             "title": "Last Seen Date"
           }
-<<<<<<< HEAD
-        }
+        },
+        "type": "object",
+        "required": [
+          "state",
+          "last_seen_date"
+        ],
+        "title": "NotOnline"
       },
       "PlotAxis": {
         "title": "PlotAxis",
@@ -718,18 +723,6 @@
             }
           }
         }
-      },
-      "ProcessDiagram": {
-        "title": "ProcessDiagram",
-=======
-        },
-        "type": "object",
->>>>>>> e68ca4e9
-        "required": [
-          "state",
-          "last_seen_date"
-        ],
-        "title": "NotOnline"
       },
       "ProcessDiagram": {
         "properties": {
