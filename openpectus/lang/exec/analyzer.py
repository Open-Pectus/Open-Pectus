--- conflicted
+++ resolved
@@ -19,11 +19,8 @@
     PMacro,
     PCommand,
     PMark,
-<<<<<<< HEAD
+    PCallMacro,
     PBatch,
-=======
-    PCallMacro,
->>>>>>> 91e60517
 )
 
 from openpectus.lang.exec.tags import TagCollection
@@ -90,11 +87,10 @@
     def visit_PMark(self, node: PMark):
         pass
 
-<<<<<<< HEAD
     def visit_PBatch(self, node: PMark):
-=======
+        pass
+
     def visit_PCallMacro(self, node: PCallMacro):
->>>>>>> 91e60517
         pass
 
     def visit_PBlock(self, node: PBlock):
