--- conflicted
+++ resolved
@@ -461,7 +461,6 @@
             self._tick_time, self._tick_number,
             self.context.tags.as_readonly())
 
-<<<<<<< HEAD
     def visit_PBatch(self, node: PBatch):
         record = self.runtimeinfo.get_last_node_record(node)
 
@@ -473,7 +472,17 @@
         except ValueError:
             logger.error("Failed to get Batch Name tag")
 
-=======
+        record.add_state_started(
+            self._tick_time, self._tick_number,
+            self.context.tags.as_readonly())
+
+        # we want this in but it breaks a lot of tests. we want to be able to manage that first
+        # yield
+
+        record.add_state_completed(
+            self._tick_time, self._tick_number,
+            self.context.tags.as_readonly())
+
     def visit_PMacro(self, node: PMacro):
         record = self.runtimeinfo.get_last_node_record(node)
         record.add_state_started(
@@ -512,15 +521,10 @@
 
     def visit_PCallMacro(self, node: PCallMacro):
         record = self.runtimeinfo.get_last_node_record(node)
->>>>>>> 91e60517
         record.add_state_started(
             self._tick_time, self._tick_number,
             self.context.tags.as_readonly())
 
-<<<<<<< HEAD
-        # we want this in but it breaks a lot of tests. we want to be able to manage that first
-        # yield
-=======
         if node.name not in self.macros.keys():
             logger.warning(f'No macro defined with name "{node.name}"')
             available_macros = "None"
@@ -536,7 +540,6 @@
         self.stack.push(ar)
         yield from self._visit_children(macro_node.children)
         self.stack.pop()
->>>>>>> 91e60517
 
         record.add_state_completed(
             self._tick_time, self._tick_number,
