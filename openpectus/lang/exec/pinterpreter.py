from __future__ import annotations

import logging
from uuid import UUID

from openpectus.lang.exec.argument_specification import ArgSpec
from openpectus.lang.exec.events import EventEmitter
from openpectus.lang.exec.regex import REGEX_DURATION, get_duration_end
import openpectus.lang.exec.units as units
from openpectus.lang.exec.base_unit import BaseUnitProvider
from openpectus.lang.exec.commands import InterpreterCommandEnum
from openpectus.lang.exec.errors import (
    EngineError, InterpretationError, InterpretationInternalError, NodeInterpretationError
)
from openpectus.lang.exec.runlog import RuntimeInfo, RuntimeRecordStateEnum
from openpectus.lang.exec.tags import (
    TagCollection, SystemTagName,
)
from openpectus.lang.exec.visitor import (
    NodeGenerator, NodeVisitor, NodeAction, NullableActionResult, PrependNodeGenerator,
    run_ffw_tick, run_tick, run_ffw
)
import openpectus.lang.model.ast as p
from typing_extensions import override

logger = logging.getLogger(__name__)

term_uod = "Unit Operation Definition file."


def macro_calling_macro(node: p.MacroNode, macros: dict[str, p.MacroNode], name: str | None = None) -> list[str]:
    '''
    Recurse through macro to produce a path of calls it makes to other macros.
    This is used to identify if a macro will at some point call itself.
    '''
    name = name if name is not None else node.name
    assert node.children is not None
    for child in node.children:
        if isinstance(child, p.CallMacroNode):
            if child.name == name:
                return [child.name]
            elif child.name in macros.keys():
                return [child.name] + macro_calling_macro(macros[child.name], macros, name)
    return []



class CallStack:
    def __init__(self):
        self._records: list[p.BlockNode | p.ProgramNode] = []

    def push(self, node: p.BlockNode | p.ProgramNode):
        self._records.append(node)

    def pop(self) -> p.BlockNode:
        if len(self._records) < 2:
            raise ValueError("May not pop off the root node")
        node = self._records.pop()
        assert isinstance(node, p.BlockNode)
        return node

    def peek(self) -> p.BlockNode | p.ProgramNode:
        return self._records[-1]

    def __str__(self):
        if len(self._records) == 0:
            return "CallStack (empty)"
        s = '\n\t'.join(repr(block) for block in reversed(self._records))
        s = f'CallStack (size: {len(self._records)})\n{s}\n\n'
        return s

    def __repr__(self):
        return self.__str__()


class LogEntry():
    def __init__(self, time: float, unit_time: float | None = None, message: str = '') -> None:
        self.time: float = time
        self.unit_time: float | None = unit_time
        self.message: str = message


class InterpreterContext():
    """ Defines the context of program interpretation"""

    @property
    def tags(self) -> TagCollection:
        raise NotImplementedError()

    def schedule_execution(self, name: str, arguments: str = "", exec_id: UUID | None = None):
        raise NotImplementedError()

    @property
    def emitter(self) -> EventEmitter:
        raise NotImplementedError()

    @property
    def base_unit_provider(self) -> BaseUnitProvider:
        raise NotImplementedError()


class Interrupt:
    def __init__(self, node: p.NodeWithChildren, actions: NodeGenerator):
        self.node = node
        self.actions = actions


class PInterpreter(NodeVisitor):
    def __init__(self, program: p.ProgramNode, context: InterpreterContext) -> None:
        self._program = program
        self.context = context
        self.stack: CallStack = CallStack()
        self._interrupts_map: dict[str, Interrupt] = {}
        self.macros: dict[str, p.MacroNode] = dict()

        self.start_time: float = 0
        self._tick_time: float = 0
        self._tick_number: int = -1

        self._generator: NodeGenerator | None = None

        self.runtimeinfo: RuntimeInfo = RuntimeInfo()
        logger.debug("Interpreter initialized")


    # TODO fix
    def update_method_and_ffw(self, program: p.ProgramNode):
        """ Update method while method is running. """
        # set new program, and patch state to point to new nodes, set ffw and advance generator to get to where we were
        raise NotImplementedError("Edit currently not working")

        # collect node id from old method. The id will match the corresponding node in the new method
        if self._program.active_node is None:
            raise ValueError("Edit cannot be performed when no current node is set")
        logger.debug(f"The active node is {self._program.active_node}")
        logger.debug(f"The active node states are {self._program.active_node.started=} | {self._program.active_node.completed=}")
        target_node_id = self._program.active_node.id

        # patch runtimeinfo records to reference new nodes - before or after ffw? should not matter
        self.runtimeinfo.patch_node_references(program)
        self._patch_node_references(program)

        # verify that target is not completed - if so ffw won't find it
        self._program = program
        self._generator = None  # clear so either tick or us may set it
        target_node = program.get_child_by_id(target_node_id)  # find target node in new ast
        if target_node is not None:
            logger.debug(f"The target node states are {target_node.started=} | {target_node.completed=}")

        if target_node is None:
            logger.error(f"FFW aborted because target node {target_node_id} was not found in new ast")
            raise ValueError(
                f"Error modifying method. The target node_id {target_node_id} was not found in the updated method.")

        # Start fast-forward (FFW) from start to target_node_id
        logger.info(f"FFW starting, target node: {target_node}")
        # create the generator for the new program
        gen = self.visit_ProgramNode(self._program)

        # Fast-forward skipping over actions in history
        main_complete = False
        active_interrupt_keys = list(self._interrupts_map.keys())
        while not main_complete or len(active_interrupt_keys) > 0:
            if not main_complete:
                try:
                    x = run_ffw_tick(gen)
                    if isinstance(x, NullableActionResult):
                        main_complete = True
                        gen = PrependNodeGenerator(x, gen)
                    elif x:
                        main_complete = True
                    else:                   
                        # None was yielded, just continue
                        pass
                except Exception:
                    logger.error("Exception during FFW main handler", exc_info=True)
                    raise

            if len(active_interrupt_keys) > 0:
                active_interrupt_keys_copy = list(active_interrupt_keys)
                for key in active_interrupt_keys_copy:
                    interrupt = self._interrupts_map[key]
                    try:
                        x = run_ffw_tick(interrupt.actions)
                        if isinstance(x, NullableActionResult):
                            interrupt.actions = PrependNodeGenerator(x, interrupt.actions)
                            active_interrupt_keys.remove(key)
                        elif x:
                            active_interrupt_keys.remove(key)
                        else:
                            pass
                    except Exception:
                        logger.error("Exception during FFW interrupt handler", exc_info=True)
                        raise

        # set prepared generator as the new source for tick()
        self._generator = gen
        logger.info("FFW complete")

    def _patch_node_references(self, program: p.ProgramNode):  # noqa C901
        """ Patch node references to updated program nodes to account for a running method edit. """
        logger.info("Patching node references in stack")
        for inx, node in enumerate(self.stack._records):
            # why the check against ProgramNode?
            if node is not None and not isinstance(node, p.ProgramNode):
                new_node = program.get_child_by_id(node.id)
                if new_node is None:
                    logger.error(f"No new node was found to replace {node}. Node cannot be patched")
                else:
                    if node != new_node:
                        if isinstance(new_node, p.BlockNode):
                            self.stack._records[inx] = new_node
                            logger.debug(f"Patched node reference {new_node}")
                        else:
                            logger.error(f"Node reference not patched {new_node}. A NodeWithChildren instance is required")
                    else:
                        logger.warning(f"Node not patched: {new_node} - old node already matched the new node!?")

        logger.info("Patching node references in interpreter interrupts")
        keys = list(self._interrupts_map.keys())
        for key in keys:
            if key in self._interrupts_map.keys():
                interrupt = self._interrupts_map[key]
                if interrupt.node is not None and not isinstance(interrupt.node, p.ProgramNode):
                    new_node = program.get_child_by_id(interrupt.node.id)
                    if new_node is None:
                        logger.error(f"No new node was found to replace {interrupt.node}. Node cannot be patched")
                    else:
                        if interrupt.node != new_node:
                            if isinstance(new_node, p.NodeWithChildren):
                                interrupt.node = new_node
                                logger.debug(f"Patched node reference {new_node}")
                            else:
                                logger.error(f"Node reference not patched {new_node}. A NodeWithChildren instance is required")
                        else:
                            logger.warning(f"Node not patched: {new_node} - old node already matched the new node!?")

        # TODO get rid of this when moving macro processing to analyser
        logger.info("Patching node references in interpreter macros")
        for name, node in self.macros.items():
            if node is not None and not isinstance(node, p.ProgramNode):
                new_node = program.get_child_by_id(node.id)
                if new_node is None:
                    logger.error(f"No new node was found to replace {node}. Node cannot be patched")
                else:
                    assert isinstance(new_node, p.MacroNode)
                    if node != new_node:
                        self.macros[name] = new_node
                        logger.debug(f"Patched node reference {new_node}")
                    else:
                        logger.warning(f"Node not patched: {new_node} - old node already matched the new node!?")

        logger.info("Patching complete")

    def get_marks(self) -> list[str]:
        records: list[tuple[str, int]] = []
        for r in self.runtimeinfo.records:
            if isinstance(r.node, p.MarkNode):
                completed_states = [st for st in r.states if st.state_name == RuntimeRecordStateEnum.Completed]
                for completed_state in completed_states:
                    end_tick = completed_state.state_tick
                    records.append((r.node.name, end_tick))

        def sort_fn(t: tuple[str, int]) -> int:
            return t[1]

        records.sort(key=sort_fn)
        return [t[0] for t in records]

    def inject_node(self, program: p.ProgramNode):
        """ Inject the child nodes of program into the running program in the current scope
        to be executed as the next instruction. """
        node = p.InjectedNode()
        for n in program.children:
            node.append_child(n)
        # Note: registers visit rather than visit_InjectedNode because visit has not been
        # run for the node unlike Watch and Alarm
        self._register_interrupt(node, self.visit(node))

    def _register_interrupt(self, node: p.NodeWithChildren, handler: NodeGenerator):
        logger.debug(f"Interrupt handler registered for {node}")        
        self._interrupts_map[node.id] = Interrupt(node, handler)

    def _unregister_interrupt(self, node: p.NodeWithChildren):
        if node.id in self._interrupts_map.keys():
            del self._interrupts_map[node.id]
            logger.debug(f"Interrupt handler unregistered for {node}")

    def tick(self, tick_time: float, tick_number: int):  # noqa C901
        self._tick_time = tick_time
        self._tick_number = tick_number

        logger.debug(f"Tick {self._tick_number}")

        if self._generator is None:
            self._generator = self.visit_ProgramNode(self._program)

        # execute one iteration of program
        assert self._generator is not None
        try:
            run_tick(self._generator)
        except StopIteration:
            logger.debug("Main generator exhausted")
            pass
        except AssertionError as ae:
            raise InterpretationError(message=str(ae), exception=ae)
        except (InterpretationInternalError, InterpretationError):
            raise
        except EngineError:  # a method call on context failed - engine will know what to do
            raise
        except Exception as ex:
            logger.error("Unhandled interpretation error", exc_info=True)
            raise InterpretationError("Interpreter error") from ex

        # execute one iteration of each interrupt
        interrupts = list(self._interrupts_map.values())
        for interrupt in interrupts:
            logger.debug(f"Executing interrupt tick for node {interrupt.node}")
            try:
                run_tick(interrupt.actions)
            except StopIteration:
                logger.debug(f"Interrupt generator {interrupt.node} exhausted")
                if isinstance(interrupt.node, p.AlarmNode):
                    logger.debug(f"Restarting completed Alarm {interrupt.node}")
                    self._re_register_alarm_interrupt(interrupt.node)
            except AssertionError as ae:
                raise InterpretationError(message=str(ae), exception=ae)
            except (InterpretationInternalError, InterpretationError):
                logger.error("Interpreter error in interrupt handler", exc_info=True)
                raise
            except Exception as ex:
                logger.error("Unhandled interpretation error in interrupt handler", exc_info=True)
                raise InterpretationError("Interpreter error") from ex

    def stop(self):
        self._program.reset_runtime_state(recursive=True)

    def _is_awaiting_threshold(self, node: p.Node):
        if node.completed:
            return False

        if node.threshold is not None and not node.forced:
            base_unit = self.context.tags.get(SystemTagName.BASE).get_value()
            assert isinstance(base_unit, str), \
                f"Base tag value must contain the base unit as a string. But its current value is '{base_unit}'"
            unit_provider = self.context.base_unit_provider
            if not unit_provider.has(base_unit):
                raise NodeInterpretationError(node, f"Base unit error. The current base unit '{base_unit}' is \
                                              not registered in the {term_uod}")

            value_tag, block_value_tag = unit_provider.get_tags(base_unit)
            if not self.context.tags.has(value_tag):
                raise InterpretationInternalError(f"Threshold calculation error. The registered tag \
                                              '{value_tag}' for unit '{base_unit}' is currently unavailable")
            if not self.context.tags.has(block_value_tag):
                raise InterpretationInternalError(f"Threshold calculation error. The registered block tag \
                                              '{block_value_tag}' for unit '{base_unit}' is currently unavailable")

            value_tag, block_value_tag = self.context.tags[value_tag], self.context.tags[block_value_tag]
            is_in_block = self.context.tags[SystemTagName.BLOCK].get_value() not in [None, ""]

            threshold_value = str(node.threshold)
            threshold_unit = base_unit

            time_value = str(block_value_tag.get_value() if is_in_block else value_tag.get_value())
            time_unit = block_value_tag.unit if is_in_block else value_tag.unit

            try:
                # calculate result of 'value < threshold'
                result = units.compare_values(
                    '<', time_value, time_unit,
                    threshold_value, threshold_unit)
                if result:
                    logger.debug(
                        f"Node {node} is awaiting threshold: {threshold_value}, " +
                        f"current: {time_value}, base unit: '{base_unit}'")
                    return True

                logger.debug(
                    f"Node {node} is done awaiting threshold {threshold_value}, " +
                    f"current: {time_value}, base unit: '{base_unit}'")
            except Exception as ex:
                raise NodeInterpretationError(
                    node,
                    "Threshold comparison error. Failed to compare " +
                    f"value '{time_value}' to threshold '{threshold_value}'") from ex
        return False

    def _evaluate_condition(self, node: p.NodeWithCondition) -> bool:
        c = node.tag_operator_value
        assert c is not None, "Error in condition"
        assert not c.error, f"Error parsing condition '{node.tag_operator_value_part}'"
        assert c.tag_name, "Error in condition tag"
        assert c.tag_value, "Error in condition value"
        assert self.context.tags.has(c.tag_name), f"Unknown tag '{c.tag_name}' in condition '{node.tag_operator_value_part}'"
        tag = self.context.tags.get(c.tag_name)
        tag_value, tag_unit = str(tag.get_value()), tag.unit
        # TODO: Possible enhancement: if no unit specified, pick base unit?
        expected_value, expected_unit = c.tag_value, c.tag_unit

        return units.compare_values(
            c.op,
            tag_value,
            tag_unit,
            expected_value,
            expected_unit)

    def _visit_children(self, node: p.NodeWithChildren) -> NodeGenerator:
        for child in node.children:
            if node.children_complete:
                break
            child_result = self.visit(child)
            if node.children_complete:
                break
            yield from child_result
        node.children_complete = True


    # Visitor Impl

    @override
    def visit(self, node: p.Node) -> NodeGenerator:
        def start(node):
            self._program.active_node = node

            # interrupts are visited multiple times. make sure to only create
            # a new record on the first visit
            record = self.runtimeinfo.get_last_node_record_or_none(node)
            if record is None:
                record = self.runtimeinfo.begin_visit(
                    node,
                    self._tick_time, self._tick_number,
                    self.context.tags.as_readonly())
        # use custom name to avoid action name collision with actions in the visit_* method
        yield NodeAction(node, start, name="visit_start")

        # log all visits
        logger.debug(f"Visiting {node} at tick {self._tick_time}")

        # possibly wait for node threshold to expire
        if not node.started and not node.completed:
            if self._is_awaiting_threshold(node):
                self._add_record_state_awaiting_threshold(node)

            while self._is_awaiting_threshold(node):
                yield

        # threshold has passed
        node.started = True

        # delegate to concrete visitor method via base method
        yield from super().visit(node)

        def end(node):
            record = self.runtimeinfo.get_last_node_record(node)
            record.set_end_visit(
                self._tick_time, self._tick_number,
                self.context.tags.as_readonly())

        # use custom name to avoid action name collision with actions in the visit_* method
        yield NodeAction(node, end, name="visit_end", tick_break=True)

        logger.debug(f"Visit {node} done")

    def visit_ProgramNode(self, node: p.ProgramNode) -> NodeGenerator:
        def start(node):
            self.stack.push(node)
            self.context.emitter.emit_on_scope_start(node.id)
            self.context.emitter.emit_on_scope_activate(node.id)
        yield NodeAction(node, start)

        yield from self._visit_children(node)

        # Note: This event means that the last line of the method is complete.
        # The method may change later by an edit, so it doesn't necessarily mean
        # that the method has ended.
        yield NodeAction(node, lambda node: self.context.emitter.emit_on_method_end(), "emit_on_method_end")

        # Avoid returning from the visit. This makes it possible to inject or edit
        # code at the bottom of the method which will then be added as new child nodes
        # of the ProgramNode.
        # There may also be commands that still run, in particular Alarm which runs
        # indefinitely
        # In particular, we don emit scope end for the root scope and we don't pop the program node AR from the stack
        while True:
            yield

    def visit_BlankNode(self, node: p.BlankNode) -> NodeGenerator:
        # avoid advancing into whitespace-only code lines
        # TODO consider edit mode
        while node.has_only_trailing_whitespace:
            node.started = False
            yield
        node.completed = True

    def visit_MarkNode(self, node: p.MarkNode) -> NodeGenerator:
        logger.info(f"Mark {str(node)}")

        def do(node):
            assert isinstance(node, p.MarkNode)
            try:
                mark_tag = self.context.tags.get("Mark")
                mark_tag.set_value(node.name, self._tick_time)
            except ValueError:
                logger.error(f"Failed to get Mark tag {node.name}")

            self._add_record_state_started(node)
            self._add_record_state_complete(node)
            node.completed = True
        yield NodeAction(node, do)


    def visit_BatchNode(self, node: p.BatchNode) -> NodeGenerator:
        logger.info(f"Batch {str(node)}")

        def do(node):
            assert isinstance(node, p.BatchNode)
            try:
                batch_tag = self.context.tags.get("Batch Name")
                batch_tag.set_value(node.name, self._tick_time)
            except ValueError:
                logger.error("Failed to get Batch Name tag")
            self._add_record_state_started(node)
            self._add_record_state_complete(node)
            node.completed = True
        yield NodeAction(node, do)


    def visit_MacroNode(self, node: p.MacroNode) -> NodeGenerator:
        # TODO handle FFW

        record = self.runtimeinfo.get_last_node_record(node)
        record.add_state_started(
            self._tick_time, self._tick_number,
            self.context.tags.as_readonly())
        logger.info(f"Defining macro {node}")

        # TODO move this check to an analyzer
        # Check if calling the macro will call the macro.
        # This would incur a cascade of macros which
        # is probably not intended.
        # Make a temporary dict of macros to which
        # this macro is added. This dict is only used
        # to try to determine if the macro will at some
        # point try to call itself.
        temporary_macros = self.macros.copy()
        temporary_macros[node.name] = node
        cascade = macro_calling_macro(node, temporary_macros)
        if cascade and node.name in cascade:
            record.add_state_cancelled(self._tick_time, self._tick_number, self.context.tags.as_readonly())
            if len(cascade) == 1:
                logger.warning(f'Macro "{node.name}" calls itself. This is not allowed.')
                raise NodeInterpretationError(node, f'Macro "{node.name}" calls itself. ' +
                                                    'Unfortunately, this is not allowed.')
            else:
                path = " which calls ".join(f'macro "{link}"' for link in cascade)
                logger.warning(f'Macro "{node.name}" calls itself by calling {path}. This is not allowed.')
                raise NodeInterpretationError(node, f'Macro "{node.name}" calls itself by calling {path}. ' +
                                                    'Unfortunately, this is not allowed.')

        if node.name in self.macros.keys():
            logger.warning(f'Re-defining macro with name "{node.name}"')
        self.macros[node.name] = node
        record.add_state_completed(
            self._tick_time, self._tick_number,
            self.context.tags.as_readonly())

        yield

    # TODO fix
    def visit_CallMacroNode(self, node: p.CallMacroNode) -> NodeGenerator:
        # TODO handle FFW

        record = self.runtimeinfo.get_last_node_record(node)
        record.add_state_started(
            self._tick_time, self._tick_number,
            self.context.tags.as_readonly())

        if node.name not in self.macros.keys():
            logger.warning(f'No macro defined with name "{node.name}"')
            available_macros = "None"
            if len(self.macros.keys()):
                available_macros = ", ".join(f'"{macro}"' for macro in self.macros.keys())
            self._add_record_state_failed(node)
            raise NodeInterpretationError(
                node, 
                f'No macro defined with name "{node.name}". Available macros: {available_macros}.')

        macro_node = self.macros[node.name]
        yield from self._visit_children(macro_node)
        record.add_state_completed(
            self._tick_time, self._tick_number,
            self.context.tags.as_readonly())
        # This works - but does it break something, e.g. runlog?
        macro_node.reset_runtime_state(recursive=True)

    def visit_BlockNode(self, node: p.BlockNode) -> NodeGenerator:

        def try_aquire_block_lock(node):
            assert isinstance(node, p.BlockNode)
            scope = self.stack.peek()
            if not isinstance(scope, p.BlockNode) or scope == node.parent:
                logger.debug(f"Block lock for {node} aquired")
                node.lock_aquired = True

        if not node.lock_aquired:
            while not node.lock_aquired:
                logger.debug(f"Waiting to aquire block lock for {node}")
                try_aquire_block_lock(node)
                if node.lock_aquired:
                    break
                yield

        def push_to_stack(node):
            assert isinstance(node, p.BlockNode)
            node.lock_aquired = True
            self.stack.push(node)
            self.context.tags[SystemTagName.BLOCK].set_value(node.name, self._tick_number)
            self.context.emitter.emit_on_block_start(node.name, self._tick_number)
            self.context.emitter.emit_on_scope_start(node.id)
            logger.debug(f"Block Tag set to {node.name}")
        yield NodeAction(node, push_to_stack)

        def emit_scope_activated(node):
            self.context.emitter.emit_on_scope_activate(node.id)
            self._add_record_state_started(node)
        yield NodeAction(node, emit_scope_activated)

        yield from self._visit_children(node)

        while not node.children_complete:
            yield

        # allow possible interrrupts time to acquire the block lock before the node's following-siblings are executed
        yield

        # wait for End block(s) to mark the node as completed
        while not node.completed:
            yield

    def visit_EndBlockNode(self, node: p.EndBlockNode) -> NodeGenerator:
        def end_block(node):
            assert isinstance(node, p.EndBlockNode)
            self._add_record_state_started(node)
            if not isinstance(self.stack.peek(), p.BlockNode):
                logger.debug(f"No blocks to end for node {node}")
                self._add_record_state_cancelled(node)
                return
            old_block = self.stack.pop()
            new_block = self.stack.peek()
            logger.debug(f"Ending block {old_block}")
            new_block_name = new_block.name if isinstance(new_block, p.BlockNode) else None
            self.context.tags[SystemTagName.BLOCK].set_value(new_block_name, self._tick_number)
            self.context.emitter.emit_on_block_end(old_block.name, new_block_name or "", self._tick_number)
            old_block.children_complete = True
            old_block.completed = True
            self._add_record_state_complete(node)
            self._add_record_state_complete(old_block)
            self._abort_block_interrupts(old_block)
            node.completed = True
        yield NodeAction(node, end_block)

    def visit_EndBlocksNode(self, node: p.EndBlocksNode) -> NodeGenerator:
        def end_blocks(node):
            assert isinstance(node, p.EndBlocksNode)
            self._add_record_state_started(node)
            if not isinstance(self.stack.peek(), p.BlockNode):
                logger.debug(f"No blocks to end for node {node}")
                self._add_record_state_cancelled(node)
                return
            while isinstance(self.stack.peek(), p.BlockNode):
                old_block = self.stack.pop()
                new_block = self.stack.peek()
                logger.debug(f"Ending block {old_block}")
                new_block_name = new_block.name if isinstance(new_block, p.BlockNode) else None
                self.context.tags[SystemTagName.BLOCK].set_value(new_block_name, self._tick_number)
                self.context.emitter.emit_on_block_end(old_block.name, new_block_name or "", self._tick_number)
                old_block.children_complete = True
                old_block.completed = True
                self._add_record_state_complete(node)
                self._add_record_state_complete(old_block)
                self._abort_block_interrupts(old_block)
            node.completed = True
        yield NodeAction(node, end_blocks)

    def visit_InterpreterCommandNode(self, node: p.InterpreterCommandNode) -> NodeGenerator:  # noqa C901
        # TODO node.completed
        def InterpreterCommandNode_start(node):
            self._add_record_state_started(node)
        yield NodeAction(node, InterpreterCommandNode_start)

        if node.instruction_name == InterpreterCommandEnum.BASE:
            def base(node):
                assert isinstance(node, p.InterpreterCommandNode)
                valid_units = self.context.base_unit_provider.get_units()
                if node.arguments is None or node.arguments not in valid_units:
                    self._add_record_state_failed(node)
                    raise NodeInterpretationError(node, f"Base instruction has invalid argument '{node.arguments}'. \
                        Value must be one of {', '.join(valid_units)}")
                self.context.tags[SystemTagName.BASE].set_value(node.arguments, self._tick_time)
            yield NodeAction(node, base)

        elif node.instruction_name == InterpreterCommandEnum.INCREMENT_RUN_COUNTER:
            def increment_run_counter(node):
                run_counter = self.context.tags[SystemTagName.RUN_COUNTER]
                rc_value = run_counter.as_number() + 1
                logger.debug(f"Run Counter incremented from {rc_value - 1} to {rc_value}")
                run_counter.set_value(rc_value, self._tick_time)
            yield NodeAction(node, increment_run_counter)

        elif node.instruction_name == InterpreterCommandEnum.RUN_COUNTER:
            def run_counter(node):
                try:
                    new_value = int(node.arguments)
                    logger.debug(f"Run Counter set to {new_value}")
                    self.context.tags[SystemTagName.RUN_COUNTER].set_value(new_value, self._tick_time)
                except ValueError:
                    raise NodeInterpretationError(node, f"Invalid argument '{node.arguments}'. Argument must be an integer")
            yield NodeAction(node, run_counter)

        elif node.instruction_name == InterpreterCommandEnum.WAIT:
            # use persisted start time to avoid resetting the wait on edit
            if node.wait_start_time is None:
                node.wait_start_time = self._tick_time

            # possibly just import cmd registry
            arg_spec = ArgSpec.Regex(regex=REGEX_DURATION)
            groupdict = arg_spec.validate_w_groups(argument=node.arguments)
            if groupdict is None:
                raise NodeInterpretationError(node, f"Invalid argument '{node.arguments}'. Argument must be a duration")

            time = float(groupdict["number"])
            unit = groupdict["number_unit"]
            duration_end_time = get_duration_end(node.wait_start_time, time, unit)
            duration_end_time -= 0.1  # account for the final yield
            duration = duration_end_time - node.wait_start_time
            if duration < 0:
                logger.debug("Skipping Wait with duration shorter than a tick")
                return
            logger.debug(f"Start Wait with duration: {duration}")

            while self._tick_time < duration_end_time and not node.forced:
                if duration > 0:
                    progress = (self._tick_time - node.wait_start_time) / duration
                    record = self.runtimeinfo.get_last_node_record(node)
                    record.progress = progress
                yield

        else:  # unknown InterpreterCommandNode instruction
            self._add_record_state_failed(node)
            raise NodeInterpretationError(node, f"Interpreter command '{node.instruction_name}' is not supported")

        def complete(node):
            logger.debug(f"Interpreter command Node {node} complete")
            self._add_record_state_complete(node)

        yield NodeAction(node, complete)


    def visit_EngineCommandNode(self, node: p.EngineCommandNode) -> NodeGenerator:
        # TODO node.completed
        def schedule(node):
            assert isinstance(node, p.EngineCommandNode)
            record = self.runtimeinfo.get_last_node_record(node)

            # Note: Commands can be resident and last multiple ticks.
            # The context (Engine) keeps track of this and we just
            # move on to the next instruction when tick() is invoked.
            # We do, however, provide the execution id to the context
            # so that it can update the runtime record appropriately.
            try:
                logger.debug(f"Executing command '{node}' via engine")
                self.context.schedule_execution(
                    name=node.instruction_name,
                    arguments=node.arguments,
                    exec_id=record.exec_id)
            except Exception as ex:
                self._add_record_state_failed(node)
                if isinstance(ex, EngineError):
                    raise
                else:
                    raise NodeInterpretationError(node, "Failed to pass engine command to engine") from ex

        yield NodeAction(node, schedule)


    def visit_UodCommandNode(self, node: p.UodCommandNode) -> NodeGenerator:
        # TODO node-completed

        def schedule(node):
            assert isinstance(node, p.UodCommandNode)
            record = self.runtimeinfo.get_last_node_record(node)

            # Note: Commands can be resident and last multiple ticks.
            # The context (Engine) keeps track of this and we just
            # move on to the next instruction when tick() is invoked.
            # We do, however, provide the execution id to the context
            # so that it can update the runtime record appropriately.
            try:
                logger.debug(f"Executing command '{node}' via engine")
                self.context.schedule_execution(
                    name=node.instruction_name,
                    arguments=node.arguments,
                    exec_id=record.exec_id)
            except Exception as ex:
                self._add_record_state_failed(node)
                if isinstance(ex, EngineError):
                    raise
                else:
                    raise NodeInterpretationError(node, "Failed to pass uod command to engine") from ex

        yield NodeAction(node, schedule)


    def visit_WatchNode(self, node: p.WatchNode) -> NodeGenerator:
        logger.debug(f"visit_WatchNode {node} method start")

        def register_interrupt(node):
            assert isinstance(node, p.WatchNode)
            self.context.emitter.emit_on_scope_start(node.id)
            self._register_interrupt(node, self.visit_WatchNode(node))
            node.interrupt_registered = True
            self._add_record_state_awaiting_interrupt(node)

        if not node.interrupt_registered:
            yield NodeAction(node, register_interrupt, tick_break=True)
            return

        # running from interrupt
        if not node.activated:
            yield NodeAction(node, self._add_record_state_awaiting_condition)

        def start(node):
            self.context.emitter.emit_on_scope_activate(node.id)
            logger.debug(f"{str(node)} executing")
            self._add_record_state_started(node)

        while not node.activated:
            if node.cancelled:
                self._add_record_state_cancelled(node)
                self.context.emitter.emit_on_scope_end(node.id)
                logger.info(f"Instruction {node} cancelled")
                node.completed = True
                return
            self._try_activate_node(node)
            if node.activated:
                yield NodeAction(node, start)
            else:
                yield

        # was activated
        yield from self._visit_children(node)


        def complete(node):
            assert isinstance(node, p.WatchNode)
            logger.debug(f"Watch {node} complete")
            self.context.emitter.emit_on_scope_end(node.id)
            self._add_record_state_complete(node)
            #self._unregister_interrupt(node) # we need to keep the interrupt handler active - but this conflicts with using emit_on_scope_end???
            node.completed = True
        if not node.completed:
            yield NodeAction(node, complete)

        logger.debug(f"visit_WatchNode {node} method end")
        
        # now idle until a possible method edit which may append child nodes to the Watch


    def visit_AlarmNode(self, node: p.AlarmNode) -> NodeGenerator:
        logger.debug(f"visit_AlarmNode {node} method start")

        def register_alarm_interrupt(node):
            assert isinstance(node, p.AlarmNode)
            self.context.emitter.emit_on_scope_start(node.id)
            self._register_interrupt(node, self.visit_AlarmNode(node))
            node.interrupt_registered = True
            self._add_record_state_awaiting_interrupt(node)

        if not node.interrupt_registered:
            yield NodeAction(node, register_alarm_interrupt)
            logger.debug("Return after register")
            return

        # running from interrupt
        if not node.activated:
            yield NodeAction(node, self._add_record_state_awaiting_condition)

        def start(node):
            self.context.emitter.emit_on_scope_activate(node.id)
            logger.debug(f"{str(node)} executing")
            self._add_record_state_started(node)

        while not node.activated:
            if node.cancelled:
                self._add_record_state_cancelled(node)
                self.context.emitter.emit_on_scope_end(node.id)
                logger.info(f"Instruction {node} cancelled")
                node.completed = True
                return
            self._try_activate_node(node)
            if node.activated:
                yield NodeAction(node, start)
            else:
                yield

        # was activated
        yield from self._visit_children(node)

        def complete(node):
            assert isinstance(node, p.AlarmNode)
            logger.debug(f"Alarm {node} complete")
            self.context.emitter.emit_on_scope_end(node.id)
            self._add_record_state_complete(node)
        yield NodeAction(node, complete)

        logger.debug(f"visit_AlarmNode {node} method end")

        # now idle which will make the interrupt runner recreate the interrupt

    def _re_register_alarm_interrupt(self, node: p.AlarmNode):
        self._unregister_interrupt(node)
        node.reset_runtime_state(recursive=True)
        try:
            x = next(self.visit_AlarmNode(node))  # because node was reset this runs just the registration part
            assert isinstance(x, NodeAction) and x.action_name == "register_alarm_interrupt"
            x.execute()
        except Exception:
            logger.error("Failed to run alarm interrupt registration", exc_info=True)
            raise

    def visit_InjectedNode(self, node: p.InjectedNode) -> NodeGenerator:
        def start(node):
            self._add_record_state_started(node)
        yield NodeAction(node, start)
        yield from self._visit_children(node)
        yield NodeAction(node, self._add_record_state_complete)
        node.completed = True


    def visit_CommentNode(self, node: p.CommentNode) -> NodeGenerator:
        # avoid advancing generator into whitespace-only code lines
        while node.has_only_trailing_whitespace:
            node.started = False
            yield

        node.completed = True


    def visit_ErrorInstructionNode(self, node: p.ErrorInstructionNode) -> NodeGenerator:
        if __debug__:
            # enable the Noop (no operation) instruction used in tests
            if node.instruction_name == "Noop":
                def noop(node):
                    self._add_record_state_started(node)
                    self._add_record_state_complete(node)
                yield NodeAction(node, noop)
                return

        logger.error(f"Invalid instruction: {str(node)}:\n{node.line}")            
        self._add_record_state_started(node)
        self._add_record_state_failed(node)
        raise NodeInterpretationError(node, f"Invalid instruction '{node.name}'")

    # def helper methods for node manipulation

    def _try_activate_node(self, node: p.NodeWithCondition):
        assert isinstance(node, p.NodeWithCondition)
        condition_result = False
        if node.cancelled:
            raise TypeError("Cancel must be handled before _try_active_node")
        elif node.forced:
            self._add_record_state_forced(node)
            logger.info(f"Instruction {node} forced")
            condition_result = True
        else:
            try:
                condition_result = self._evaluate_condition(node)
            except AssertionError:
                raise
            except Exception as ex:
                raise NodeInterpretationError(node, "Error evaluating condition: " + str(ex))
            logger.debug(f"Condition for node {node} evaluated: {condition_result}")
        if condition_result:
            node.activated = True


    def _abort_block_interrupts(self, block: p.BlockNode):
        logger.debug(f"Cancelling interrupts for block {block}")
        descendants = block.get_child_nodes(recursive=True)
        interrupts = list(self._interrupts_map.values())
        for interrupt in interrupts:
            for child in descendants:
                if child.id == interrupt.node.id:
                    logger.debug(f"Cancelling interrupt for {child} in block")
                    interrupt.node.children_complete = True
                    self._unregister_interrupt(interrupt.node)

    # helper methods for recording node states

    def _add_record_state_awaiting_interrupt(self, node: p.Node):
        record = self.runtimeinfo.get_last_node_record(node)
        record.add_state_awaiting_interrupt(self._tick_time, self._tick_number, self.context.tags.as_readonly())

    def _add_record_state_awaiting_condition(self, node: p.Node):
        record = self.runtimeinfo.get_last_node_record(node)
        record.add_state_awaiting_condition(self._tick_time, self._tick_number, self.context.tags.as_readonly())

    def _add_record_state_awaiting_threshold(self, node: p.Node):
        record = self.runtimeinfo.get_last_node_record(node)
        record.add_state_awaiting_threshold(self._tick_time, self._tick_number, self.context.tags.as_readonly())

    def _add_record_state_started(self, node):
        record = self.runtimeinfo.get_last_node_record(node)
        record.add_state_started(self._tick_time, self._tick_number, self.context.tags.as_readonly())

<<<<<<< HEAD
        raise NodeInterpretationError(node, f"Invalid instruction '{node.name}'")

    def visit_SimulateNode(self, node: p.SimulateNode) -> NodeGenerator:
        if self._ffw:
            return

        record = self.runtimeinfo.get_last_node_record(node)
        record.add_state_started(self._tick_time, self._tick_number, self.context.tags.as_readonly())
        assert node.tag_operator_value
        assert node.tag_operator_value.tag_name
        if node.tag_operator_value.tag_value_numeric and node.tag_operator_value.tag_unit:
            self.context.tags.get(node.tag_operator_value.tag_name).simulate_value_and_unit(
                node.tag_operator_value.tag_value_numeric,
                node.tag_operator_value.tag_unit,
                self._tick_time
            )
        elif node.tag_operator_value.tag_value:
            self.context.tags.get(node.tag_operator_value.tag_name).simulate_value(
                node.tag_operator_value.tag_value_numeric if node.tag_operator_value.tag_value_numeric else node.tag_operator_value.tag_value,
                self._tick_number
            )
        record.add_state_completed(self._tick_time, self._tick_number, self.context.tags.as_readonly())
        yield

    def visit_SimulateOffNode(self, node: p.SimulateOffNode) -> NodeGenerator:
        if self._ffw:
            return

        record = self.runtimeinfo.get_last_node_record(node)
        record.add_state_started(self._tick_time, self._tick_number, self.context.tags.as_readonly())
        self.context.tags.get(node.arguments).stop_simulation()
        record.add_state_completed(self._tick_time, self._tick_number, self.context.tags.as_readonly())
        yield
=======
    def _add_record_state_failed(self, node):
        record = self.runtimeinfo.get_last_node_record(node)
        record.add_state_failed(self._tick_time, self._tick_number, self.context.tags.as_readonly())

    def _add_record_state_complete(self, node):
        record = self.runtimeinfo.get_last_node_record(node)
        record.add_state_completed(self._tick_time, self._tick_number, self.context.tags.as_readonly())

    def _add_record_state_cancelled(self, node):
        record = self.runtimeinfo.get_last_node_record(node)
        record.add_state_cancelled(self._tick_time, self._tick_number, self.context.tags.as_readonly())

    def _add_record_state_forced(self, node):
        record = self.runtimeinfo.get_last_node_record(node)
        record.add_state_forced(self._tick_time, self._tick_number, self.context.tags.as_readonly())
>>>>>>> d92cabe2
<|MERGE_RESOLUTION|>--- conflicted
+++ resolved
@@ -784,6 +784,44 @@
         yield NodeAction(node, schedule)
 
 
+    def visit_SimulateNode(self, node: p.SimulateNode) -> NodeGenerator:
+
+        def simulate_on(node):
+            assert isinstance(node, p.SimulateNode)
+            assert node.tag_operator_value
+            assert node.tag_operator_value.tag_name
+            if node.tag_operator_value.tag_value_numeric and node.tag_operator_value.tag_unit:
+                self.context.tags.get(node.tag_operator_value.tag_name).simulate_value_and_unit(
+                    node.tag_operator_value.tag_value_numeric,
+                    node.tag_operator_value.tag_unit,
+                    self._tick_time
+                )
+            elif node.tag_operator_value.tag_value:
+                self.context.tags.get(node.tag_operator_value.tag_name).simulate_value(
+                    node.tag_operator_value.tag_value_numeric if node.tag_operator_value.tag_value_numeric else node.tag_operator_value.tag_value,
+                    self._tick_number
+                )
+            else:
+                logger.error(f"Unable to simulate {str(node)}")
+            self._add_record_state_started(node)
+            self._add_record_state_complete(node)
+            node.completed = True
+
+        yield NodeAction(node, simulate_on)
+
+
+    def visit_SimulateOffNode(self, node: p.SimulateOffNode) -> NodeGenerator:
+
+        def simulate_off(node):
+            assert isinstance(node, p.SimulateOffNode)
+            self.context.tags.get(node.arguments).stop_simulation()
+            self._add_record_state_started(node)
+            self._add_record_state_complete(node)
+            node.completed = True
+
+        yield NodeAction(node, simulate_off)
+
+
     def visit_UodCommandNode(self, node: p.UodCommandNode) -> NodeGenerator:
         # TODO node-completed
 
@@ -1014,41 +1052,6 @@
         record = self.runtimeinfo.get_last_node_record(node)
         record.add_state_started(self._tick_time, self._tick_number, self.context.tags.as_readonly())
 
-<<<<<<< HEAD
-        raise NodeInterpretationError(node, f"Invalid instruction '{node.name}'")
-
-    def visit_SimulateNode(self, node: p.SimulateNode) -> NodeGenerator:
-        if self._ffw:
-            return
-
-        record = self.runtimeinfo.get_last_node_record(node)
-        record.add_state_started(self._tick_time, self._tick_number, self.context.tags.as_readonly())
-        assert node.tag_operator_value
-        assert node.tag_operator_value.tag_name
-        if node.tag_operator_value.tag_value_numeric and node.tag_operator_value.tag_unit:
-            self.context.tags.get(node.tag_operator_value.tag_name).simulate_value_and_unit(
-                node.tag_operator_value.tag_value_numeric,
-                node.tag_operator_value.tag_unit,
-                self._tick_time
-            )
-        elif node.tag_operator_value.tag_value:
-            self.context.tags.get(node.tag_operator_value.tag_name).simulate_value(
-                node.tag_operator_value.tag_value_numeric if node.tag_operator_value.tag_value_numeric else node.tag_operator_value.tag_value,
-                self._tick_number
-            )
-        record.add_state_completed(self._tick_time, self._tick_number, self.context.tags.as_readonly())
-        yield
-
-    def visit_SimulateOffNode(self, node: p.SimulateOffNode) -> NodeGenerator:
-        if self._ffw:
-            return
-
-        record = self.runtimeinfo.get_last_node_record(node)
-        record.add_state_started(self._tick_time, self._tick_number, self.context.tags.as_readonly())
-        self.context.tags.get(node.arguments).stop_simulation()
-        record.add_state_completed(self._tick_time, self._tick_number, self.context.tags.as_readonly())
-        yield
-=======
     def _add_record_state_failed(self, node):
         record = self.runtimeinfo.get_last_node_record(node)
         record.add_state_failed(self._tick_time, self._tick_number, self.context.tags.as_readonly())
@@ -1063,5 +1066,4 @@
 
     def _add_record_state_forced(self, node):
         record = self.runtimeinfo.get_last_node_record(node)
-        record.add_state_forced(self._tick_time, self._tick_number, self.context.tags.as_readonly())
->>>>>>> d92cabe2
+        record.add_state_forced(self._tick_time, self._tick_number, self.context.tags.as_readonly())