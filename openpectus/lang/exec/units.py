from __future__ import annotations
import os
import logging
import decimal

import pint
from pint import UnitRegistry, Quantity

<<<<<<< HEAD

ureg = UnitRegistry(cache_folder="./pint-cache", non_int_type=decimal.Decimal)  # type: ignore
=======
cache_folder = os.path.join(os.path.dirname(__file__), "pint-cache")
ureg = UnitRegistry(cache_folder=cache_folder)
ureg.define("m3 = m**3")
>>>>>>> a0c6be46
ureg.define("m2 = m**2")
ureg.define("dm2 = dm**2")
ureg.define("cm2 = cm**2")
ureg.define("LMH = mm/h")
ureg.define("wt = 1")
ureg.define("vol = 1")
ureg.define("AU = [absorbance]")
Q_ = Quantity

logger = logging.getLogger(__name__)

# https://en.wikipedia.org/wiki/International_System_of_Units
# defines all the units we accept, each with their quantity name (similar to pint dimensionality).
QUANTITY_UNIT_MAP = {
    'time': ['s', 'min', 'h', 'ms'],                # SI quantities
    'length': ['m', 'cm'],
    'area': ['m**2', 'm2', 'dm2', 'cm2'],
    'mass': ['kg', 'g'],
    'density': ['kg/L', 'g/L'],
    'temperature': ['degC', 'degF', 'K', '°C', '°F'],
    'amount_of_substance': ['mol'],
    'volume': ['L', 'mL'],                          # Derived quantities
    'flow': ['L/h', 'L/min', 'L/d'],
    'frequency': ['Hz', 'kHz'],
    'pressure': ['Pa', 'bar', 'pascal'],            # Note: pint prefers pascal over Pa so we define both.
    'mass flow rate': ['kg/h', 'g/s', 'g/min', 'g/h'],
    'conductivity': ['mS/cm', 'µS/cm'],
    'percentage': ['%', 'vol%', 'wt%', 'mol%'],     # Custom quantity but supported by pint
    'column volume': ['CV'],                        # Custom quantity
    'absorbance': ['AU', 'mAU', 'milliAU'],
    'permeability': ['LMH/bar', 'L/m2/h/bar', 'L/h/m2/bar'],
    'flux': ['LMH', 'L/m2/h', 'L/h/m2'],
}
""" Map quantity names to unit names. """

QUANTITY_PINT_MAP: dict[str, str] = {
    'time': '[time]',
    'length': '[length]',
    'area': '[length] ** 2',
    'mass': '[mass]',
    'density': '[mass] / [length] ** 3',
    'flow': '[length] ** 3 / [time]',
    'volume': '[length] ** 3',
    'frequency': '1 / [time]',
    'temperature': '[temperature]',
    'amount_of_substance': '[substance]',
    'pressure': '[mass] / [length] / [time] ** 2',
    'mass flow rate': '[mass] / [time]',
<<<<<<< HEAD
    'conductivity': '[current] ** 2 * [time] ** 3 / [mass] / [length] ** 3',
=======
    'electrical conductance': '[current] ** 2 * [time] ** 3 / [mass] / [length] ** 3',
>>>>>>> a0c6be46
    'percentage': '[percentage]',
    'flux': '[length] / [time]',
    'permeability': '[length] ** 2 * [time] / [mass]',
    'absorbance': '[absorbance]',
}
""" Map quantity names to pint dimensions or None if not a pint dimension. """

# build list of all supported units
_supported_units: list[None | str] = [None]
for v in QUANTITY_UNIT_MAP.values():
    _supported_units.extend(v)

# These units are not stored as a tag unit but as a tag value in the Base tag,
# so they need special treatment.
# Note that this list is a total static list. The actual valid units depend on the
# totalizers that are defined in the uod.
BASE_VALID_UNITS = ['L', 'h', 'min', 's', 'mL', 'CV', 'DV', 'g', 'kg']


def get_supported_units() -> list[str | None]:
    return list(_supported_units)

def is_supported_unit(unit: str) -> bool:
    return unit in _supported_units

def get_volume_units():
    return QUANTITY_UNIT_MAP['volume']

def convert_value_to_unit(value: decimal.Decimal | float | int, source_unit: str, target_unit: str) -> float:
    """ Convert a value with a unit to the value in another unit.

    Raises ValueError if the units are not compatible.
    """
    try:
        val = ureg.Quantity(value, source_unit).to(target_unit).magnitude
        return float(val)
    except pint.DimensionalityError:
        raise ValueError(f"Cannot convert between units '{source_unit}' and '{target_unit}'")

def get_unit_quantity_name(unit: str) -> str:
    """ For a supported unit that is not None, return its quantity name. Raises ValueError if the unit is not supported. """
    for key in QUANTITY_UNIT_MAP.keys():
        if unit in QUANTITY_UNIT_MAP[key]:
            return key
    raise ValueError(f"Invalid unit: '{unit}'")

def _get_quantity_name_for_pint_dim(pint_dimension: str) -> str | None:
    for key in QUANTITY_PINT_MAP.keys():
        vals = QUANTITY_PINT_MAP[key]
        if vals is not None:
            if pint_dimension == vals:
                return key

def get_compatible_unit_names(unit: str | None) -> list[str]:
    """ For a supported unit, return its compatible units. If the unit is not supported, a ValueError is raised. """
    if unit is None:
        return [""]

    quantity_name = get_unit_quantity_name(unit)
    assert quantity_name is not None and quantity_name != ""

    pint_mapping = QUANTITY_PINT_MAP.get(quantity_name)
    if pint_mapping is None:
        # non-pint unit, return all units of this quantity name
        return QUANTITY_UNIT_MAP[quantity_name]

    pu = _get_pint_unit(unit)
    if pu is None:
        return [""]
    elif unit == "%":
        return ['%', 'vol%', 'wt%', 'mol%']
    elif pu.dimensionless:
        return [""]
    else:
        dims = pu.dimensionality
        quantity_name = _get_quantity_name_for_pint_dim(str(dims))
        if quantity_name is not None:
            return QUANTITY_UNIT_MAP[quantity_name]
        raise NotImplementedError(f"Pint unit '{pu}' with dimensionality '{str(dims)}' has no defined quantity name")

def are_comparable(unit_a: str | None, unit_b: str | None) -> bool:
    """ Determine whether two supported units are comparable, i.e. have the same quantity name.

    For example, 'cm' and 'm' are comparable because they have the same quantity name, 'length'.

    If one or both units are not supported, raise ValueError.
    """
    if unit_a == unit_b:
        return True
    if unit_a is None or unit_b is None:
        return False
    if get_unit_quantity_name(unit_a) != get_unit_quantity_name(unit_b):
        return False
    compatibles_a = get_compatible_unit_names(unit_a)
    result = unit_b in compatibles_a
    return result

def compare_values(op: str, value_a: str, unit_a: str | None, value_b: str, unit_b: str | None) -> bool:
    """ Compare two values using the provided operator (<, <=, >, >=, =, ==, !=) and return the comparison result.

    If units are given, the units are checked for comparability. The units may be different as long as they are comparable.

    In case of error, a ValueError is raised.
    """
    if not are_comparable(unit_a, unit_b):
        raise ValueError(f"Cannot compare values with incompatible units '{unit_a}' and '{unit_b}'")

    def is_pint():
        if unit_a is not None and unit_a != unit_b:
            quantity_name = get_unit_quantity_name(unit_a)
            assert quantity_name is not None and quantity_name != ""

            pint_mapping = QUANTITY_PINT_MAP.get(quantity_name, None)
            if pint_mapping is None:
                # different non-pint units cannot currently be compared. To support these, we must provide a conversion
                # to the base (SI) unit that can be applied before comparison. We don't currently need this.
                raise NotImplementedError(f"Custom comparison of non-pint units {unit_a} and {unit_b} is not supported")
            else:
                return True
        return False

    is_pint_units = is_pint()
    if is_pint_units:
        fval_a, fval_b = as_decimal(value_a), as_decimal(value_b)
        if fval_a is None:
            raise ValueError("Cannot compare values, first value is missing or not numeric")
        if fval_b is None:
            raise ValueError("Cannot compare values, second value is missing or not numeric")
        quantity_a = value_a if unit_a is None else ureg.Quantity(fval_a, unit_a)
        quantity_b = value_b if unit_b is None else ureg.Quantity(fval_b, unit_b)
    else:
        assert unit_a == unit_b, f"Units should be the same but are not, '{unit_a}' vs '{unit_b}'"
        quantity_a = value_a
        quantity_b = value_b

    # we can now ignore units and conversion - either they're None or equal - or they are
    # pint units for which Quantity handles comparison automatically

    # infer when to do numeric vs string comparison. this is only relevant for non-pint units
    if not is_pint_units:
        if op in ['<', '<=', '>', '>=']:  # these operators only make sence for numeric values
            assert isinstance(quantity_a, str), f"quantity_a '{quantity_a}' should be a str here"
            assert isinstance(quantity_b, str), f"quantity_b '{quantity_b}' should be a str here"
            quantity_a, quantity_b = as_decimal(quantity_a), as_decimal(quantity_b)
            if quantity_a is None:
                raise ValueError("Cannot compare values, first value is missing or not numeric")
            if quantity_b is None:
                raise ValueError("Cannot compare values, second value is missing or not numeric")
        else:
            # if both are numerical, perform a numerical comparison
            assert isinstance(quantity_a, str), f"quantity_a '{quantity_a}' should be a str here"
            assert isinstance(quantity_b, str), f"quantity_b '{quantity_b}' should be a str here"
            quantity_a_f, quantity_b_f = as_decimal(quantity_a), as_decimal(quantity_b)
            if quantity_a_f is not None and quantity_b_f is not None:
                quantity_a, quantity_b = quantity_a_f, quantity_b_f

    try:
        match op:
            case '<':
                result = quantity_a < quantity_b  # type: ignore
            case '<=':
                result = quantity_a <= quantity_b  # type: ignore
            case '=' | '==':
                if is_pint_units:
                    assert isinstance(quantity_a, Q_)
                    assert isinstance(quantity_b, Q_)
                    quantity_b = quantity_b.to(quantity_a.units)
                result = quantity_a == quantity_b
            case '>':
                result = quantity_a > quantity_b  # type: ignore
            case '>=':
                result = quantity_a >= quantity_b  # type: ignore
            case '!=':
                result = quantity_a != quantity_b
            case _:
                raise ValueError(f"Invalid operator: '{op}'")
    except TypeError:
        msg = "Conversion type error for values {!r} and {!r}".format(value_a, value_b)
        logger.error(msg, exc_info=True)
        raise ValueError("Conversion error")

    assert isinstance(result, bool), f"Comparison result was not type bool but {type(result)}"
    return result

def as_decimal(value: str) -> decimal.Decimal | None:
    """ Parse string value as a float and return it. If the value is not a number, return None. """
    try:
        return decimal.Decimal(value)
    except Exception:
        return None

def as_int(value: str) -> int | None:
    """ Parse string value as int and return it. If the value is not an int, return None. """
    dval = as_decimal(value)
    if dval is not None:
        numerator, denominator = dval.as_integer_ratio()
        if denominator == 1:
            return int(dval)
    return None

def _get_pint_unit(unit: str | None) -> pint.Unit | None:
    if unit is None:
        return None
    try:
        return ureg.Unit(unit)
    except Exception:
        logger.error(f"Could not get pint unit for unit '{unit}'")
        raise<|MERGE_RESOLUTION|>--- conflicted
+++ resolved
@@ -6,14 +6,10 @@
 import pint
 from pint import UnitRegistry, Quantity
 
-<<<<<<< HEAD
-
-ureg = UnitRegistry(cache_folder="./pint-cache", non_int_type=decimal.Decimal)  # type: ignore
-=======
+
 cache_folder = os.path.join(os.path.dirname(__file__), "pint-cache")
-ureg = UnitRegistry(cache_folder=cache_folder)
+ureg = UnitRegistry(cache_folder=cache_folder, non_int_type=decimal.Decimal)  # type: ignore
 ureg.define("m3 = m**3")
->>>>>>> a0c6be46
 ureg.define("m2 = m**2")
 ureg.define("dm2 = dm**2")
 ureg.define("cm2 = cm**2")
@@ -62,11 +58,7 @@
     'amount_of_substance': '[substance]',
     'pressure': '[mass] / [length] / [time] ** 2',
     'mass flow rate': '[mass] / [time]',
-<<<<<<< HEAD
-    'conductivity': '[current] ** 2 * [time] ** 3 / [mass] / [length] ** 3',
-=======
     'electrical conductance': '[current] ** 2 * [time] ** 3 / [mass] / [length] ** 3',
->>>>>>> a0c6be46
     'percentage': '[percentage]',
     'flux': '[length] / [time]',
     'permeability': '[length] ** 2 * [time] / [mass]',
