--- conflicted
+++ resolved
@@ -266,19 +266,18 @@
         assert isinstance(self.instruction, PMark)
         self.instruction.name = ctx.getText()
 
-<<<<<<< HEAD
     def enterBatch(self, ctx: pcodeParser.BatchContext):
         self.instruction = PBatch(self.scope)
 
     def enterBatch_name(self, ctx: pcodeParser.Batch_nameContext):
         assert isinstance(self.instruction, PBatch)
-=======
+        self.instruction.name = ctx.getText()
+
     def enterCall_macro(self, ctx: pcodeParser.Call_macroContext):
         self.instruction = PCallMacro(self.scope)
 
     def enterCall_macro_name(self, ctx: pcodeParser.Call_macro_nameContext):
         assert isinstance(self.instruction, PCallMacro)
->>>>>>> 91e60517
         self.instruction.name = ctx.getText()
 
     def enterTimeexp(self, ctx: pcodeParser.TimeexpContext):
