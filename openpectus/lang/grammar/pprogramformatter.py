--- conflicted
+++ resolved
@@ -4,13 +4,9 @@
 from openpectus.lang.model.parser import ParserMethod, create_method_parser
 
 
-<<<<<<< HEAD
 def print_program(program: p.ProgramNode,
                   show_line_numbers: bool = False,
                   show_errors: bool = False,
-=======
-def print_program(program: p.ProgramNode, show_line_numbers: bool = False, show_errors: bool = False,
->>>>>>> 113d1e68
                   show_blanks: bool = False):
     """ Print program to stdout using the provided options. """
     opts = FormattingOptions()
