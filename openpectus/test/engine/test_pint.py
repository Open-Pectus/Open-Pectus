import unittest

import pint
from pint import UndefinedUnitError, UnitRegistry, Quantity, Unit, DimensionalityError
from pint.util import UnitsContainer

ureg = UnitRegistry()
Q_ = Quantity
U_ = Unit


class PintTest(unittest.TestCase):

    def test_basics_quantity(self):
<<<<<<< HEAD
        distance: Quantity = 24.0 * ureg.meter
=======
        distance = 24.0 * ureg.meter
>>>>>>> a0c6be46
        assert isinstance(distance, Quantity)
        self.assertIsInstance(distance, Quantity)
        self.assertEqual("24.0 meter", str(distance))

        self.assertEqual(24.0, distance.magnitude)

        self.assertIsInstance(distance.units, Unit)
        self.assertEqual("meter", str(distance.units))

        self.assertIsInstance(distance.dimensionality, UnitsContainer)
        self.assertEqual("[length]", distance.dimensionality)
        self.assertFalse(distance.dimensionless)

        velocity: Quantity = 7 * ureg.meter / 1 * ureg.second
        assert isinstance(velocity, Quantity)
        self.assertIsInstance(velocity.dimensionality, UnitsContainer)
        self.assertEqual("[length] * [time]", velocity.dimensionality)

<<<<<<< HEAD
        weight: Quantity = 2 * ureg.kg
=======
        weight = 2 * ureg.kg
>>>>>>> a0c6be46
        assert isinstance(weight, Quantity)
        self.assertEqual("kilogram", str(weight.units))
        self.assertEqual("[mass]", weight.dimensionality)

<<<<<<< HEAD
        volume: Quantity = 3 * ureg.liter  # hmm, no sign of 'volume' anywhere in the api
=======
        volume = 3 * ureg.liter  # hmm, no sign of 'volume' anywhere in the api
>>>>>>> a0c6be46
        assert isinstance(volume, Quantity)
        self.assertEqual("liter", str(volume.units))
        self.assertEqual("[length] * [length] * [length]", volume.dimensionality)

        time = Q_("1 min")  # Note: need 'min' as 'm' is meter
        self.assertEqual("minute", str(time.units))
        self.assertEqual("[time]", time.dimensionality)

        length = Q_("1 m")
        self.assertEqual("meter", str(length.units))
        self.assertEqual("[length]", length.dimensionality)

    def test_basics_unit(self):
        u = U_("s")
        self.assertFalse(u.dimensionless)
        self.assertEqual("second", str(u))
        self.assertEqual("[time]", str(u.dimensionality))
        print("{!r}".format(u))

        q = 5 * u
        print("{!r}".format(q))

    def test_dimensionless(self):
        count = Q_(3)
        self.assertTrue(count.dimensionless)
        self.assertEqual("<Quantity(3, 'dimensionless')>", "{!r}".format(count))

        count = Q_(3, None)
        self.assertTrue(count.dimensionless)
        self.assertEqual("<Quantity(3, 'dimensionless')>", "{!r}".format(count))

        u1 = U_("")  # must use empty string, not None or no argument
        self.assertTrue(u1.dimensionless)
        self.assertEqual("<Unit('dimensionless')>", u1.__repr__())

    def test_dimensionless_percentage(self):
        count = Q_(3, "%")
        self.assertTrue(count.dimensionless)
        self.assertTrue(count.unitless)
        self.assertEqual("<Quantity(3, 'percent')>", "{!r}".format(count))
        self.assertEqual(count.units.__repr__(), "<Unit('percent')>")

    def test_pressure(self):
        val = Q_(1, "bar")
        exp_dimensionality = "[mass] / [length] / [time] ** 2"
        self.assertEqual(exp_dimensionality, str(val.dimensionality))

        compatibles = ureg.get_compatible_units(exp_dimensionality)  # type: ignore
        self.assertIn('bar', [str(c) for c in compatibles])

        # Note: 'Pa' is not in compatibles but 'pascal' is
        self.assertNotIn('Pa', [str(c) for c in compatibles])
        self.assertIn('pascal', [str(c) for c in compatibles])

        # but Pa is a valid unit
        val2 = Q_(1, "Pa")
        self.assertEqual(exp_dimensionality, str(val2.dimensionality))

    def test_flow(self):
        val = Q_(1, "l/h")
        exp_dimensionality = "[length] ** 3 / [time]"
        self.assertEqual(exp_dimensionality, str(val.dimensionality))

    def test_mass_flow_rate(self):
        val = Q_(1, "kg/h")
        exp_dimensionality = "[mass] / [time]"
        self.assertEqual(exp_dimensionality, str(val.dimensionality))

    def test_frequency(self):
        val = Q_(1, "Hz")
        exp_dimensionality = "1 / [time]"
        self.assertEqual(exp_dimensionality, str(val.dimensionality))

    def test_absorbance(self):
        val = Q_(1, "mS/cm")
        exp_dimensionality = "[current] ** 2 * [time] ** 3 / [mass] / [length] ** 3"
        self.assertEqual(exp_dimensionality, str(val.dimensionality))

    def test_area(self):
        val_m2 = Q_(1, "m**2")
        unit_cm2 = Unit("cm**2")
        val_cm2 = val_m2.to(unit_cm2)
        self.assertAlmostEqual(10000, val_cm2.magnitude, delta=0.001)
        unit_dm2 = Unit("dm**2")
        val_dm2 = val_m2.to(unit_dm2)
        self.assertAlmostEqual(100, val_dm2.magnitude, delta=0.001)

    def test_formatting(self):
        weight = 2 * ureg.kg
        s = 'The magnitude is {0.magnitude} with units {0.units}'.format(weight)
        self.assertEqual("The magnitude is 2 with units kilogram", s)
        repr = 'The representation is {!r}'.format(weight)
        self.assertEqual("The representation is <Quantity(2, 'kilogram')>", repr)
        # or just use __repr__()
        self.assertEqual("<Quantity(2, 'kilogram')>", weight.__repr__())

    def test_conversion(self):
        distance_km = 3.2 * ureg.kilometers
        assert isinstance(distance_km, Quantity)
        distance_m = distance_km.to(ureg.meter)
        self.assertEqual(3200, distance_m.magnitude)

    def test_conversion_invalid(self):
        distance_km = 3.2 * ureg.kilometers
        assert isinstance(distance_km, Quantity)
        with self.assertRaises(DimensionalityError) as err:
            _ = distance_km.to(ureg.second)
        self.assertEqual("Cannot convert from 'kilometer' ([length]) to 'second' ([time])", str(err.exception))

    def test_compatibility_quantity(self):
        dist = Q_("310m")
        weight = Q_("3kg")
        temp = Q_(3, ureg.degC)
        time = Q_("5 sec")

        # NOTE: don't use ureg.is_compatible_with:
        # self.assertFalse(ureg.is_compatible_with(dist1, weight))  # this fails
        # Instead, use the Quantity.is_compatible_with() method:
        self.assertFalse(dist.is_compatible_with(weight))
        self.assertFalse(dist.is_compatible_with(temp))
        self.assertFalse(time.is_compatible_with(temp))

        # or use this for testing compability then
        with self.assertRaises(DimensionalityError):
            _ = dist.to(ureg.second)
        with self.assertRaises(DimensionalityError):
            _ = dist.to(ureg.mass)

        # or maybe just check dimensionality with the check() method
        self.assertTrue(dist.check('[length]'))
        self.assertTrue(Q_("3kg").check('[mass]'))

    def test_compatibility_unit(self):
        second = pint.Unit("sec")  # the default constructor
        hour = U_("h")  # or the short hand
        kg = U_("kg")

        self.assertTrue(second.is_compatible_with(hour))
        self.assertFalse(second.is_compatible_with(kg))

    @unittest.skip("Not sure we need this. Requres the Babel lib")
    def test_locale(self):
        print("locale:", ureg.fmt_locale)  # is None by default
        # set_fmt_locale: None: (do not translate), 'sys' (detect the system locale) or a locale id string.
        ureg.set_fmt_locale('sys')
        distance = 24.0 * ureg.meter
        self.assertEqual("24.0 meter", str(distance))

    def test_dimensions(self):
        # temperature = 9.5 * ureg.degC  # fails, because degC is not a multiplicative unit,
        # see https://pint.readthedocs.io/en/0.10.1/nonmult.html

        # this works. but beware of deltas. temperature calculus is tricky
        # alternatively, use ureg = UnitRegistry(autoconvert_offset_to_baseunit = True)
        # to perform automatic conversions
        temperature = Q_(25.4, ureg.degC)
        self.assertEqual("25.4 degree_Celsius", str(temperature))

    def test_higher_dimensionality(self):
        flow = Q_("10 L/h")
        self.assertIsInstance(flow, Quantity)
        self.assertEqual("<Quantity(10.0, 'liter / hour')>", "{!r}".format(flow))
        self.assertEqual("liter / hour", str(flow.units))

        flow = Q_("10 L/d")
        self.assertIsInstance(flow, Quantity)
        self.assertEqual("<Quantity(10.0, 'liter / day')>", "{!r}".format(flow))

        flow = Q_("10 L/min")
        self.assertIsInstance(flow, Quantity)
        self.assertEqual("<Quantity(10.0, 'liter / minute')>", "{!r}".format(flow))

    def test_string_parsing(self):
        distance = Q_("24cm")
        self.assertIsInstance(distance, Quantity)
        self.assertEqual("24 centimeter", str(distance))

        distance = 2.54 * ureg('nm')
        self.assertIsInstance(distance, Quantity)
        self.assertEqual("2.54 nanometer", str(distance))

        volume = Q_("3 L")
        self.assertEqual("<Quantity(3, 'liter')>", "{!r}".format(volume))

        count = Q_(7)
        self.assertEqual("<Quantity(7, 'dimensionless')>", "{!r}".format(count))

    def test_comparison(self):
        a = Q_("10 cm")
        b = Q_("20 cm")
        c = Q_("0.2 m")
        self.assertTrue(a < b)
        self.assertTrue(a < c)
        self.assertEqual(b, c)

    def test_test_for_unknown_unit(self):
        with self.assertRaises(UndefinedUnitError):
            _ = Q_("7.0 CV")

    def test_list_compatible_units(self):
        a = Q_("10 cm")
        result = ureg.get_compatible_units(a.units)  # type: ignore
        print(result)
        # Returns lots of useless values like parsec, nautical mile, angstrom_star, light_year and such
        # and a few useful ones, like meter. Need to rool our own or customize pint defaults
        # see https://github.com/hgrecco/pint/blob/master/pint/default_en.txt

    # def test_customizing_pint_registry(self):
    #     ureg = UnitRegistry(cache_folder=":auto:")
    #     print("ureg.cache_folder", ureg.cache_folder)


if __name__ == "__main__":
    unittest.main()<|MERGE_RESOLUTION|>--- conflicted
+++ resolved
@@ -12,11 +12,7 @@
 class PintTest(unittest.TestCase):
 
     def test_basics_quantity(self):
-<<<<<<< HEAD
         distance: Quantity = 24.0 * ureg.meter
-=======
-        distance = 24.0 * ureg.meter
->>>>>>> a0c6be46
         assert isinstance(distance, Quantity)
         self.assertIsInstance(distance, Quantity)
         self.assertEqual("24.0 meter", str(distance))
@@ -35,20 +31,12 @@
         self.assertIsInstance(velocity.dimensionality, UnitsContainer)
         self.assertEqual("[length] * [time]", velocity.dimensionality)
 
-<<<<<<< HEAD
         weight: Quantity = 2 * ureg.kg
-=======
-        weight = 2 * ureg.kg
->>>>>>> a0c6be46
         assert isinstance(weight, Quantity)
         self.assertEqual("kilogram", str(weight.units))
         self.assertEqual("[mass]", weight.dimensionality)
 
-<<<<<<< HEAD
         volume: Quantity = 3 * ureg.liter  # hmm, no sign of 'volume' anywhere in the api
-=======
-        volume = 3 * ureg.liter  # hmm, no sign of 'volume' anywhere in the api
->>>>>>> a0c6be46
         assert isinstance(volume, Quantity)
         self.assertEqual("liter", str(volume.units))
         self.assertEqual("[length] * [length] * [length]", volume.dimensionality)
