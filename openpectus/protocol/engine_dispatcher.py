from __future__ import annotations

import logging
import socket
from typing import Callable, Any, Awaitable

import httpx
import json
import openpectus.protocol.aggregator_messages as AM
import openpectus.protocol.engine_messages as EM
from openpectus.protocol.exceptions import ProtocolNetworkException
import openpectus.protocol.messages as M
from fastapi_websocket_rpc import RpcMethodsBase, WebSocketRpcClient
import tenacity
from openpectus import __version__, __name__
from openpectus.protocol.dispatch_interface import AGGREGATOR_REST_PATH, AGGREGATOR_RPC_WS_PATH, AGGREGATOR_HEALTH_PATH
from openpectus.protocol.serialization import serialize, deserialize

logger = logging.getLogger(__name__)

EngineMessageHandler = Callable[[AM.AggregatorMessage], Awaitable[M.MessageBase]]
""" Handler in engine that handles aggregator messages of a given type """

engine_headers = {"User-Agent": f"{__name__}/{__version__}"}

class EngineDispatcher():
    """
    Engine dispatcher for the Aggregator-Engine Protocol.
    Allows sending messages via HTTP POST and receiving messages via JSON-RPC.
    """

    class EngineRpcMethods(RpcMethodsBase):
        def __init__(self, dispatcher: EngineDispatcher, engine_id: str):
            super().__init__()
            self.disp = dispatcher
            self.engine_id = engine_id

        async def dispatch_message_async(self, message_json: dict[str, Any]):
            """ Dispath message to registered handler. """
            try:
                message = deserialize(message_json)
                assert isinstance(message, M.MessageBase)
            except Exception:
                logger.error("Dispatch failed. Message deserialization failed.", exc_info=True)
                return

            return await self.disp.dispatch_message_async(message)

        async def get_engine_id_async(self):
            # Note: Must be declared async to be usable by RPC
            return self.engine_id

    def __init__(self, aggregator_host: str, secure: bool, uod_options: dict[str, str]) -> None:
        super().__init__()
        self._aggregator_host = aggregator_host
        self._uod_name = uod_options.pop("uod_name")
        self._uod_author_name = uod_options.pop("uod_author_name")
        self._uod_author_email = uod_options.pop("uod_author_email")
        self._uod_filename = uod_options.pop("uod_filename")
        self._location = uod_options.pop("location")
        self._rpc_client: WebSocketRpcClient | None = None
        self._handlers: dict[type, Callable[[Any], Awaitable[M.MessageBase]]] = {}
        self._engine_id = None
        self._sequence_number = 1

        http_scheme = "https" if secure else "http"
        ws_scheme = "wss" if secure else "ws"
        self._post_url = f"{http_scheme}://{aggregator_host}{AGGREGATOR_REST_PATH}"
        self._health_url = f"{http_scheme}://{self._aggregator_host}{AGGREGATOR_HEALTH_PATH}"
        self._rpc_url = f"{ws_scheme}://{self._aggregator_host}{AGGREGATOR_RPC_WS_PATH}"
        logger.info(f"Connecting to aggregator using urls:\n{self._post_url}\n{self._rpc_url}")

    def check_aggregator_alive(self) -> bool:
        try:
            resp = httpx.get(self._health_url, headers=engine_headers)
        except httpx.ConnectError as ex:
            logger.error(f"Connection to Aggregator health end point {self._health_url} failed.")
            logger.info("Connection to Aggregator health end point failed.")
            logger.info(f"Status url: {self._health_url}")
            logger.info(f"Error: {ex}")
            return False

        if resp.is_error:
            logger.error(
                f"Aggregator health end point {self._health_url} returned an unsuccessful result: {resp.status_code}.",
                exc_info=True)
            logger.info("Aggregator health end point returned an unsuccessful result.")
            logger.info(f"Status url: {self._health_url}")
            logger.info(f"HTTP status code returned: {resp.status_code}")
            return False

        logger.debug(f"Aggregator health url {self._health_url} responded succesfully")
        return True

    async def connect_async(self):
        def logerror(retry_state: tenacity.RetryCallState):
            if retry_state and retry_state.outcome:
                ex = retry_state.outcome.exception()
                if ex:
                    logger.exception(ex)
        retry_config = {  # use no retry because we use our own reconnect mechanism
            'wait': tenacity.wait.wait_none,
            'retry': tenacity.retry_never,
            'reraise': True,
            "retry_error_callback": logerror
        }
        rpc_methods = EngineDispatcher.EngineRpcMethods(self, self._engine_id)
        self._rpc_client = WebSocketRpcClient(
            uri=self._rpc_url, methods=rpc_methods, retry_config=retry_config, on_disconnect=[self.on_disconnect]
        )
        try:
            await self._rpc_client.__aenter__()
        except Exception:
            raise ProtocolNetworkException("Error creating websocket connection")

        if self._engine_id is None:
            self._engine_id = await self._register_for_engine_id_async()
            if self._engine_id is None:
                logger.error("Failed to register because Aggregator refused the registration.")
                raise ProtocolNetworkException("Registration failed")


        logger.info("Websocket connected")

    async def on_disconnect(self, channel):
        # Hooking up this handler with an INFO message seems to mostly avoid the reconnect
        # hang issue that sometimes occur when aggregator is down very briefly. Not all the
        # issues though. The offending call is WebSocketRpcClient.close() which logs this message:
        # INFO:fastapi_ws_rpc.RPC_CLIENT:Closing RPC client
        logger.info("on_websocket_disconnect")
        # asyncio.create_task(self.disconnect_async()) # this does not help - it must be one of the
        # calls in WebSocketRpcClient.close()

    async def disconnect_async(self):
        logger.info("Websocket disconnected")
        if self._rpc_client is not None:
            await self._rpc_client.__aexit__()
            self._rpc_client = None

    async def post_async(self, message: EM.EngineMessage | EM.RegisterEngineMsg) -> M.MessageBase:
        """ Send message via HTTP POST. """
        if not isinstance(message, EM.RegisterEngineMsg):  # Special case for registering
            if self._engine_id is None:
                logger.error("Engine did not have engine_id yet")
                return M.ErrorMessage(message="Engine did not have engine_id yet")
            message.engine_id = self._engine_id

        self.assign_sequence_number(message)

        try:
            message_json = serialize(message)
        except Exception:
            logger.error("Message serialization failed", exc_info=True)
            return M.ErrorMessage(message="Post failed")

        message = json.dumps(message_json)
        result = await self._rpc_client.other.dispatch_message_async(message=message)
        try:
<<<<<<< HEAD
            value = deserialize(json.loads(result.result))
            return value
        except Exception:
            logger.error("Message deserialization failed", exc_info=True)
            return M.ErrorMessage(message="WebSocket request succeeded but result deserialization failed")
=======
            response = httpx.post(url=self._post_url, json=message_json, headers=engine_headers)
            # logger.debug(f"Sent message: {message.ident}")
        except Exception as ex:
            logger.debug(f"Message not sent: {message.ident}")
            raise ProtocolNetworkException("Post failed with exception") from ex

        if response.status_code == 200:
            response_json = response.json()
            try:
                value = deserialize(response_json)
                return value
            except Exception:
                logger.error("Message deserialization failed", exc_info=True)
                return M.ErrorMessage(message="Post succeeded but result deserialization failed")
        else:
            message_type = type(message)
            logger.error(f"Non-success http status code: {response.status_code} for input message type: {message_type}")
            raise ProtocolNetworkException(f"Post failed with non-success http status code: {response.status_code}" +
                                           " for input message type: {message_type}")
>>>>>>> d2d6f385

    def set_rpc_handler(self, message_type: type[AM.AggregatorMessage], handler: EngineMessageHandler):
        """ Register handler for given message_type. """
        if message_type in self._handlers.keys():
            logger.error(f"Handler for message type {message_type} is already set.")
        self._handlers[message_type] = handler

    async def dispatch_message_async(self, message: M.MessageBase):
        """ Dispath incoming message to registered handler. """
        message_type = type(message)
        try:
            await self._handlers[message_type](message)
        except KeyError:
            logger.warning(f"Dispatch failed for message type: {message_type}. No handler registered.")
        except Exception:
            logger.warning(
                f"Dispatch failed for message type: {message_type}. A handler was registered, but failed somehow.",
                exc_info=True)

    async def _register_for_engine_id_async(self) -> str | None:
        logger.info("Registering for engine id")
        register_engine_msg = EM.RegisterEngineMsg(
            computer_name=socket.gethostname(),
            uod_name=self._uod_name,
            uod_author_name=self._uod_author_name,
            uod_author_email=self._uod_author_email,
            uod_filename=self._uod_filename,
            location=self._location,
            engine_version=__version__)
        register_response = await self.post_async(register_engine_msg)
        if not isinstance(register_response, AM.RegisterEngineReplyMsg) or not register_response.success:
            return None
        return register_response.engine_id

    def assign_sequence_number(self, message: EM.EngineMessage | EM.RegisterEngineMsg):
        # only assign sequence number once (otherwise buffered messages would be reassigned)
        if message.sequence_number == -1:
            self._sequence_number += 1
            message.sequence_number = self._sequence_number<|MERGE_RESOLUTION|>--- conflicted
+++ resolved
@@ -149,40 +149,44 @@
 
         try:
             message_json = serialize(message)
+            _message = json.dumps(message_json)
         except Exception:
             logger.error("Message serialization failed", exc_info=True)
-            return M.ErrorMessage(message="Post failed")
-
-        message = json.dumps(message_json)
-        result = await self._rpc_client.other.dispatch_message_async(message=message)
-        try:
-<<<<<<< HEAD
+            return M.ErrorMessage(message="Message serialization failed")
+
+        try:
+            result = await self._rpc_client.other.dispatch_message_async(message=_message)
+        except Exception as ex:
+            logger.debug(f"Message not sent: {message.ident}")
+            raise ProtocolNetworkException("Websocket rpc call failed with exception") from ex
+
+        try:
             value = deserialize(json.loads(result.result))
             return value
         except Exception:
             logger.error("Message deserialization failed", exc_info=True)
             return M.ErrorMessage(message="WebSocket request succeeded but result deserialization failed")
-=======
-            response = httpx.post(url=self._post_url, json=message_json, headers=engine_headers)
-            # logger.debug(f"Sent message: {message.ident}")
-        except Exception as ex:
-            logger.debug(f"Message not sent: {message.ident}")
-            raise ProtocolNetworkException("Post failed with exception") from ex
-
-        if response.status_code == 200:
-            response_json = response.json()
-            try:
-                value = deserialize(response_json)
-                return value
-            except Exception:
-                logger.error("Message deserialization failed", exc_info=True)
-                return M.ErrorMessage(message="Post succeeded but result deserialization failed")
-        else:
-            message_type = type(message)
-            logger.error(f"Non-success http status code: {response.status_code} for input message type: {message_type}")
-            raise ProtocolNetworkException(f"Post failed with non-success http status code: {response.status_code}" +
-                                           " for input message type: {message_type}")
->>>>>>> d2d6f385
+# =======
+#             response = httpx.post(url=self._post_url, json=message_json, headers=engine_headers)
+#             # logger.debug(f"Sent message: {message.ident}")
+#         except Exception as ex:
+#             logger.debug(f"Message not sent: {message.ident}")
+#             raise ProtocolNetworkException("Post failed with exception") from ex
+
+#         if response.status_code == 200:
+#             response_json = response.json()
+#             try:
+#                 value = deserialize(response_json)
+#                 return value
+#             except Exception:
+#                 logger.error("Message deserialization failed", exc_info=True)
+#                 return M.ErrorMessage(message="Post succeeded but result deserialization failed")
+#         else:
+#             message_type = type(message)
+#             logger.error(f"Non-success http status code: {response.status_code} for input message type: {message_type}")
+#             raise ProtocolNetworkException(f"Post failed with non-success http status code: {response.status_code}" +
+#                                            " for input message type: {message_type}")
+# >>>>>>> main
 
     def set_rpc_handler(self, message_type: type[AM.AggregatorMessage], handler: EngineMessageHandler):
         """ Register handler for given message_type. """
