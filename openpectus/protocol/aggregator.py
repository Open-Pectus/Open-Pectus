--- conflicted
+++ resolved
@@ -26,11 +26,6 @@
     TagsUpdatedMsg,
 )
 
-<<<<<<< HEAD
-
-=======
-logging.basicConfig()
->>>>>>> ea16f1fd
 logger = logging.getLogger(__name__)
 
 ServerMessageHandler = Callable[[str, MessageBase], Awaitable[MessageBase]]
