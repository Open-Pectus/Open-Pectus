from __future__ import annotations

import logging
from enum import StrEnum, auto

import openpectus.engine.models as EM
from pydantic import BaseModel

logger = logging.getLogger(__name__)

SystemStateEnum = EM.SystemStateEnum
SystemTagName = EM.SystemTagName
TagDirection = EM.TagDirection


class ProtocolModel(BaseModel):
    class Config:
        smart_union = True
        orm_mode = True


class ReadingCommand(ProtocolModel):
    name: str
    command: str


class ReadingInfo(ProtocolModel):
    tag_name: str
    valid_value_units: list[str] | None
    commands: list[ReadingCommand]


TagValueType = float | int | str | None


<<<<<<< HEAD
class SystemTagName(StrEnum):
    run_time = auto()
    system_state = auto()
    run_id = auto()


=======
>>>>>>> fe3a81ae
class TagValue(ProtocolModel):
    name: str = ""
    tick_time: float
    value: TagValueType = None
    value_unit: str | None
    direction: EM.TagDirection = TagDirection.UNSPECIFIED


class RunLogLine(ProtocolModel):
    id: str
    command_name: str
    start: float
    end: float | None
    progress: float | None  # between 0 and 1
    start_values: list[TagValue]
    end_values: list[TagValue]


class RunLog(ProtocolModel):
    lines: list[RunLogLine]


class MethodLine(ProtocolModel):
    id: str
    content: str


class Method(ProtocolModel):
    lines: list[MethodLine]

    @staticmethod
    def empty() -> Method:
        return Method(lines=[])

    @staticmethod
    def from_pcode(pcode: str) -> Method:
        method = Method.empty()
        line_num: int = 1
        for line in pcode.splitlines():
            method.lines.append(MethodLine(id=f"id_{line_num}", content=line))
            line_num += 1
        return method


class MethodState(ProtocolModel):
    started_line_ids: list[str]
    executed_line_ids: list[str]
    injected_line_ids: list[str]

    @staticmethod
    def empty() -> MethodState:
        return MethodState(started_line_ids=[], executed_line_ids=[], injected_line_ids=[])


class ControlState(ProtocolModel):
    is_running: bool
    is_holding: bool
    is_paused: bool


class PlotColorRegion(ProtocolModel):
    process_value_name: str
    value_color_map: dict[str | int | float, str]  # color string compatible with css e.g.: '#aa33bb', 'rgb(0,0,0)', 'rgba(0,0,0,0)', 'red'


class PlotAxis(ProtocolModel):
    label: str
    process_value_names: list[str]
    y_max: int | float
    y_min: int | float
    color: str


class SubPlot(ProtocolModel):
    axes: list[PlotAxis]
    ratio: int | float


class PlotConfiguration(ProtocolModel):
    process_value_names_to_annotate: list[str]
    color_regions: list[PlotColorRegion]
    sub_plots: list[SubPlot]
    x_axis_process_value_names: list[str]

    @staticmethod
    def empty() -> PlotConfiguration:
        return PlotConfiguration(
            process_value_names_to_annotate=[],
            color_regions=[],
            sub_plots=[],
            x_axis_process_value_names=[]
        )


class ErrorLogEntry(ProtocolModel):
    message: str
    created_time: float
    severity: int


class ErrorLog(ProtocolModel):
    entries: list[ErrorLogEntry]

    @staticmethod
    def empty() -> ErrorLog:
        return ErrorLog(entries=[])<|MERGE_RESOLUTION|>--- conflicted
+++ resolved
@@ -33,15 +33,7 @@
 TagValueType = float | int | str | None
 
 
-<<<<<<< HEAD
-class SystemTagName(StrEnum):
-    run_time = auto()
-    system_state = auto()
-    run_id = auto()
 
-
-=======
->>>>>>> fe3a81ae
 class TagValue(ProtocolModel):
     name: str = ""
     tick_time: float
