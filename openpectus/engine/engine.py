--- conflicted
+++ resolved
@@ -95,23 +95,7 @@
         return TagValueCollection(t.as_readonly() for t in self._iter_all_tags())
 
     def cleanup(self):
-<<<<<<< HEAD
-        self.cmd_queue.cancel_join_thread()
-        self.tag_updates.cancel_join_thread()
-=======
         pass
-        #self.cmd_queue.close()
-        #self.cmd_queue.join_thread()
-        # self.cmd_queue.cancel_join_thread()
-        #del self.cmd_queue
-        #self.tag_updates.close()
-        #self.tag_updates.join_thread()
-        # self.tag_updates.cancel_join_thread()
-        #self.tag_updates.close()
-        #del self.tag_updates
-        # Fix this. Leaks threads 'QueueFeederThread' in windows, both in Anaconda and VS Code.
-        # This leads to the tests not terminating
->>>>>>> 1464ef88
 
     @property
     def interpreter(self) -> PInterpreter:
