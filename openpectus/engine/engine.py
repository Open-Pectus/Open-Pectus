from __future__ import annotations

import itertools
import logging
import uuid
from queue import Empty, Queue
from typing import Iterable, Literal, Set
<<<<<<< HEAD

from openpectus.engine.internal_commands import InternalCommandsRegistry
=======
from uuid import UUID

import openpectus.protocol.models as Mdl
from openpectus.engine.archiver import ArchiverTag
>>>>>>> e5275c94
from openpectus.engine.hardware import HardwareLayerException, RegisterDirection
from openpectus.engine.internal_commands import InternalCommandsRegistry
from openpectus.engine.method_manager import MethodManager
from openpectus.engine.models import MethodStatusEnum, SystemStateEnum, EngineCommandEnum, SystemTagName
from openpectus.lang.exec.base_unit import BaseUnitProvider
from openpectus.lang.exec.clock import Clock, WallClock
from openpectus.lang.exec.commands import CommandRequest
from openpectus.lang.exec.errors import (
    EngineError, InterpretationError, InterpretationInternalError, MethodEditError
)
<<<<<<< HEAD
from openpectus.lang.exec.pinterpreter import PInterpreter, InterpreterContext, Tracking
from openpectus.lang.exec.runlog import RuntimeInfo, RunLog
from openpectus.lang.exec.events import EventEmitter
=======
from openpectus.lang.exec.events import EventEmitter
from openpectus.lang.exec.pinterpreter import PInterpreter, InterpreterContext
from openpectus.lang.exec.runlog import RuntimeInfo, RunLog, RuntimeRecord
>>>>>>> e5275c94
from openpectus.lang.exec.tags import (
    Tag,
    TagCollection,
    TagValue,
    TagValueCollection,
    ChangeListener,
    create_system_tags
)
from openpectus.lang.exec.tags_impl import BlockTimeTag, MarkTag, ScopeTimeTag
from openpectus.lang.exec.timer import EngineTimer, OneThreadTimer
from openpectus.lang.exec.uod import UnitOperationDefinitionBase, UodCommand

logger = logging.getLogger(__name__)
frontend_logger = logging.getLogger(__name__ + ".frontend")


class EngineTiming():
    """ Represents timing information used by engine and any related components. """

    def __init__(self, clock: Clock, timer: EngineTimer, interval: float, speed: float) -> None:
        self._clock = clock
        self._timer = timer
        self._interval = interval
        self._speed = speed

    def __str__(self) -> str:
        return (f'{self.__class__.__name__}(_clock="{self._clock}", _timer={self._timer}, ' +
                f'_interval={self._interval}, _speed={self._speed})')

    @staticmethod
    def default() -> EngineTiming:
        return EngineTiming(WallClock(), OneThreadTimer(0.1, None), 0.1, 1.0)

    @property
    def clock(self) -> Clock:
        return self._clock

    @property
    def timer(self) -> EngineTimer:
        return self._timer

    @property
    def interval(self) -> float:
        return self._interval

    @property
    def speed(self) -> float:
        return self._speed


class Engine(InterpreterContext):
    """ Main engine class. Handles
    - io loop, reads and writes hardware process image (sync)
    - invokes interpreter to interpret next instruction (sync, generator based)
    - signals state changes via tag_updates queue (to EngineReporter)
    - accepts commands from cmd_queue (from interpreter and from aggregator)
    """

    def __init__(
            self,
            uod: UnitOperationDefinitionBase,
            timing: EngineTiming = EngineTiming.default(),
            enable_archiver=False) -> None:
        self.uod = uod
        self._running: bool = False
        """ Indicates whether the scan cycle loop is running, set to False to shut down"""

        self.registry = InternalCommandsRegistry(self).__enter__()
        """ Manages internal engine commands """

        self._clock: Clock = timing.clock
        """ The time source """

        self._tick_timer: EngineTimer = timing.timer
        """ Timer that invokes tick() """

        self._tick_time: float = 0.0
        """ The time of the last tick """
        self._tick_number: int = -1
        """ Tick count since last START command. It is incremented at the start of each tick.
        First tick is effectively number 0. """

        self._system_tags = create_system_tags()
        self._system_tags.add(MarkTag())
        self._system_tags.add(BlockTimeTag())
        self._system_tags.add(ScopeTimeTag())
        # Add archiver which is implemented as a tag. The lambda getting the runlog works because the
        # tag_lifetime.on_stop event is emitted just before resetting the interpreter and runlog (and
        # not after).
        if enable_archiver:
            archiver = ArchiverTag(
<<<<<<< HEAD
                lambda : self.tracking.get_runlog(),
                lambda : self.tags,
=======
                lambda: self.runtimeinfo.get_runlog(),
                lambda: self.tags,
>>>>>>> e5275c94
                self.uod.data_log_interval_seconds)
            self._system_tags.add(archiver)

        self.uod.system_tags = self._system_tags

        self.cmd_queue: Queue[CommandRequest] = Queue()
        """ Commands to execute, coming from interpreter and from aggregator """
        self.cmd_executing: list[CommandRequest] = []
        """ Uod commands currently being excuted """
        self.tag_updates: Queue[Tag] = Queue()
        """ Tags updated in last tick """

        self._uod_listener = ChangeListener()
        self._system_listener = ChangeListener()

        self._runstate_started: bool = False
        """ Indicates the current Start/Stop state"""
        self._runstate_started_time: float = 0
        """ Indicates the time of the last Start state"""
        self._runstate_paused: bool = False
        """ Indicates whether the engine is paused"""
        self._runstate_holding: bool = False
        """ Indicates whether the engine is on hold"""
        self._runstate_stopping: bool = False
        """ Indicates whether the engine is on stopping"""

        self._prev_state: TagValueCollection | None = None
        """ The state prior to applying safe state """

        self._last_error: Exception | None = None
        """ Cause of error_state"""

        self._method_manager: MethodManager = MethodManager(uod.get_command_names(), self)
        """ The model handling changes to method code and interpreter running it """

        self._cancel_command_instance_ids: set[str] = set()

        # initialize state
        self.uod.tags.add_listener(self._uod_listener)
        self._system_tags.add_listener(self._system_listener)
        self._tags = self._system_tags.merge_with(self.uod.tags)
        self._emitter = EventEmitter(self._tags)
        self._tick_timer.set_tick_fn(self.tick)

    def __str__(self) -> str:
        return (f'{self.__class__.__name__}(uod={self.uod}, is_running={self.is_running}, ' +
                f'has_error_state={self.has_error_state})')

    def _iter_all_tags(self) -> Iterable[Tag]:
        return itertools.chain(self._system_tags, self.uod.tags)

    def tags_as_readonly(self) -> TagValueCollection:
        return TagValueCollection(t.as_readonly() for t in self._iter_all_tags())

    @property
    def tags(self) -> TagCollection:
        return self._tags

    @property
    def emitter(self) -> EventEmitter:
        return self._emitter

    @property
    def base_unit_provider(self) -> BaseUnitProvider:
        return self.uod.base_unit_provider

    @property
    def method_manager(self) -> MethodManager:
        return self._method_manager

    @property
    def interpreter(self) -> PInterpreter:
        return self.method_manager.interpreter

    @property
<<<<<<< HEAD
    def tracking(self) -> Tracking:
        return self.interpreter.tracking
=======
    def runtimeinfo(self) -> RuntimeInfo:
        return self.interpreter.runtimeinfo
>>>>>>> e5275c94

    def cleanup(self):
        self.emitter.emit_on_engine_shutdown()
        self.registry.__exit__(None, None, None)

    def run(self, skip_timer_start=False):
        self._run(skip_timer_start)

    def is_running(self) -> bool:
        return self._running

    def _run(self, skip_timer_start=True):
        """ Starts the scan cycle """

        assert self.uod is not None
        assert self.uod.hwl is not None
        assert self.uod.hwl.is_connected, "Hardware is not connected. Engine cannot start"

        self._running = True
        if not skip_timer_start:
            self._tick_timer.start()

        self.emitter.emit_on_engine_configured()

        # On engine start, write safe output values to hardware to bring hw to a known state
        self._apply_safe_state()
        self.write_process_image()

    def stop(self):
        logger.info("Engine shutting down")
        try:
            self.uod.hwl.disconnect()
        except HardwareLayerException:
            logger.error("Disconnect hardware error", exc_info=True)

        self._running = False
        self._tick_timer.stop()
        self.cleanup()

    def tick(self, tick_time: float, increment_time: float):  # noqa C901
        """ Performs a scan cycle tick. """
        # logger.debug(f"Tick {self._tick_number + 1}")

        if not self._running:
            self._tick_timer.stop()

        self._tick_time = tick_time
        self._tick_number += 1

        # Perform certain actions in first tick
        if self._tick_number == 0:
            # System tags are initialized before first tick, without a tick time, and some are never updated, so
            # provide first tick time as a "default".
            for tag in self._system_tags.tags.values():
                tag.tick_time = tick_time

        self.uod.hwl.tick()

        # read phase, error_state on HardwareLayerException
        self.read_process_image()

        # execute phase
        # excecute interpreter tick
        if self._runstate_started and \
                not self._runstate_paused and \
                not self._runstate_holding and \
                not self._runstate_stopping:
            try:
                # run one tick of interpretation, i.e. one instruction
                self.interpreter.tick(tick_time, self._tick_number)
            except InterpretationInternalError as ex:
                logger.fatal("A serious internal interpreter error occured. The method should be stopped. If it is resumed, \
                             additional errors may occur.", exc_info=True)
                self.set_error_state(ex)
            except EngineError as eex:
                logger.error(eex.message)
                if eex.user_message is not None:
                    frontend_logger.error(eex.user_message)
                self.set_error_state(eex)
            except InterpretationError as ie:
                logger.error("Interpretation error", exc_info=True)
                if ie.user_message is not None:
                    frontend_logger.error(ie.user_message)
                self.set_error_state(ie)
            except Exception as ex:
                logger.error("Unhandled interpretation error", exc_info=True)
                frontend_logger.error("Method error")
                self.set_error_state(ex)

        # update calculated tags
        if self._runstate_started:
            self.update_calculated_tags(tick_time, increment_time)

        # execute queued commands, go to error_state on error
        self.execute_commands()

        # notify of tag changes
        self.notify_tag_updates()

        # write phase, error_state on HardwareLayerException
        self.write_process_image()

    def read_process_image(self):
        """ Read data from relevant hw registers into tags"""
        read_registers = [r for r in self.uod.hwl.registers.values() if RegisterDirection.Read in r.direction]
        try:
            # possibly add guard for ConnectionState=Disconnected to avoid read errors
            # flooding the log
            register_values = self.uod.hwl.read_batch(read_registers)
        except HardwareLayerException as ex:
            if not self.has_error_state():
                logger.error("Hardware read_batch error", exc_info=True)
                self.set_error_state(ex)
            return

        for i, r in enumerate(read_registers):
            tag = self.uod.tags.get(r.name)
            tag_value = register_values[i]
            if "to_tag" in r.options:
                tag_value = r.options["to_tag"](tag_value)
            tag.set_value(tag_value, self._tick_time)

    def update_calculated_tags(self, tick_time: float, increment_time: float):
        sys_state = self._system_tags[SystemTagName.SYSTEM_STATE]
        logger.debug(f"{increment_time=}")

        # Clock         - seconds since epoch
        clock = self._system_tags.get(SystemTagName.CLOCK)
        clock.set_value(tick_time, tick_time)

        # Process Time  - 0 at start, increments when System State is Run
        process_time = self._system_tags[SystemTagName.PROCESS_TIME]
        process_time_value = process_time.as_number()
        if sys_state.get_value() == SystemStateEnum.Running:
            process_time.set_value(process_time_value + increment_time, tick_time)

        # Run Time      - 0 at start, increments when System State is not Stopped
        run_time = self._system_tags[SystemTagName.RUN_TIME]
        run_time_value = run_time.as_number()
        if sys_state.get_value() not in [SystemStateEnum.Stopped, SystemStateEnum.Restarting]:
            run_time.set_value(run_time_value + increment_time, tick_time)

        # Execute the tick lifetime hook on tags
        self.emitter.emit_on_tick(tick_time, increment_time)

    def execute_commands(self):
        done = False
        # add command request from incoming queue

        while self.cmd_queue.qsize() > 0 and not done:
            try:
                engine_command = self.cmd_queue.get()
                # Note: New commands are inserted at the beginning of the list.
                # This allows simpler cancellation of identical/overlapping commands
                self.cmd_executing.insert(0, engine_command)
            except Empty:
                done = True

        # execute a tick of each running command
        cmds_done: Set[CommandRequest] = set()
        latest_cmd = "(none)"
        try:
            for c in self.cmd_executing:
                latest_cmd = c.name
                if c not in cmds_done:
                    # Note: Executing one command may cause other commands to be cancelled (by identical or overlapping
                    # commands) Rather than modify self.cmd_executing (while iterating over it), cancelled/completed
                    # commands are added to the cmds_done set.
                    self._execute_command(c, cmds_done)
        except ValueError as ve:
            logger.error(f"Error executing command: '{latest_cmd}'. Command failed with error: {ve}", exc_info=True)
            frontend_logger.error(f"Command '{latest_cmd}' failed: {ve}")
            self.set_error_state(ve)
        except Exception as ex:
            logger.error(f"Error executing command: '{latest_cmd}'", exc_info=True)
            frontend_logger.error(f"Error executing command: '{latest_cmd}'")
            self.set_error_state(ex)
        finally:
            for c_done in cmds_done:
                self.cmd_executing.remove(c_done)

    def _execute_command(self, cmd_request: CommandRequest, cmds_done: Set[CommandRequest]):
        # execute an internal engine command or a uod command

        logger.debug("Executing command: " + cmd_request.name)
        if cmd_request.name is None or len(cmd_request.name.strip()) == 0:
            logger.error("Command name empty")
            frontend_logger.error("Cannot execute command with empty name")
            cmds_done.add(cmd_request)
            return

        try:
            if EngineCommandEnum.has_value(cmd_request.name):
                self._execute_internal_command(cmd_request, cmds_done)
            else:
                self._execute_uod_command(cmd_request, cmds_done)
        except Exception:
            self.tracking.mark_failed(cmd_request)
            logger.error("Error running command " + cmd_request.name, exc_info=True)
            raise

    def _execute_internal_command(self, cmd_request: CommandRequest, cmds_done: Set[CommandRequest]):  # noqa C901
        if not self._runstate_started and cmd_request.name not in [EngineCommandEnum.START, EngineCommandEnum.RESTART]:
            logger.warning(f"Command {cmd_request.name} is invalid when Engine is not running")
            cmds_done.add(cmd_request)
            return

        # an existing, long running engine_command is running. other commands must wait
        # Note: we need a priority mechanism - even Stop is waiting here
        command = self.registry.get_running_internal_command()
        if command is not None:
            if cmd_request.name == command.name:
                if not command.is_finalized():
                    command.tick()
                if command.has_failed():
                    cmds_done.add(cmd_request)
                    self.tracking.mark_failed(cmd_request)
                elif command.is_finalized():
                    cmds_done.add(cmd_request)
                    self.tracking.mark_completed(cmd_request)
            return

        # no engine command is running - start one
        try:
            command = self.registry.create_internal_command(cmd_request.name, cmd_request.instance_id)
            args = cmd_request.arguments
            if args is not None:
                try:
                    command.validate_arguments(args)
                    logger.debug(f"Initialized command {cmd_request.name} with arguments '{args}'")
                except Exception:
                    raise EngineError(
                        f"Failed to initialize arguments '{args}' for command '{cmd_request.name}'",
                        "same"
                    )
                # if cmd_request.name in [EngineCommandEnum.STOP]:
                #     self.tracking.disable()
                # if cmd_request.name in [EngineCommandEnum.START, EngineCommandEnum.RESTART]:
                #     self.tracking.enable()


        except ValueError:
            raise EngineError(
                f"Unknown internal engine command '{cmd_request.name}'",
                f"Unknown command '{cmd_request.name}'")

        self.tracking.mark_internal_command_started(command)
        command.tick()
        if command.has_failed():
            self.tracking.mark_failed(command)
            cmds_done.add(cmd_request)
        elif command.is_finalized():
            cmds_done.add(cmd_request)
            self.tracking.mark_completed(command)

    def set_run_id(self) -> str:
        """ Creates a new run_id, sets the Run Id tag to it and returns it. """
        run_id = str(uuid.uuid4())
        self._system_tags[SystemTagName.RUN_ID].set_value(run_id, self._tick_time)
        return run_id

    def clear_run_id(self):
        self._system_tags[SystemTagName.RUN_ID].set_value(None, self._tick_time)

    def _stop_interpreter(self):
        # called from Stop and Restart

        # does not seem necessary if calling reset_interpreter() below but it is
        self.interpreter.stop()

        # TODO: This hack reproduces the behavior of setting new interpreter
        # a few tests related to start/stop/restart depend on this - but it is not
        # clear whether this is a real requirement or not. In fact it may make more
        # sense to wait until start
        self.method_manager.reset_interpreter()

    def _cancel_uod_commands(self):
        logger.debug("Cancelling all uod commands")
        cmds_to_cancel: list[UodCommand] = []
        for name, command in self.uod.command_instances.items():
            if command.is_cancelled() or command.is_execution_complete() or command.is_finalized():
                logger.debug(f"Skipping command '{name}' that is no longer running")
            else:
                cmds_to_cancel.append(command)

        # call outside the loop because cancel modifies the collection
        for command in cmds_to_cancel:
            command.cancel()

        if any(cmds_to_cancel):
            cmd_names = ",".join([c.name for c in cmds_to_cancel])
            logger.debug(f"Cancelled {len(cmds_to_cancel)} uod commands: {cmd_names}")

    def _finalize_uod_commands(self):
        logger.debug("Finalizing uod commands")
        cmds_to_finalize: list[UodCommand] = []
        for command in self.uod.command_instances.values():
            if not command.is_finalized():
                cmds_to_finalize.append(command)

        # call outside the loop because finalize modifies the collection
        for command in cmds_to_finalize:
            command.finalize()

    def _execute_uod_command(self, cmd_request: CommandRequest, cmds_done: Set[CommandRequest]):  # noqa C901
        cmd_name = cmd_request.name
        assert self.uod.has_command_name(cmd_name), f"Expected Uod to have command named '{cmd_name}'"

        if self._runstate_stopping:
            logger.debug(f"Skipping uod command '{cmd_name}', run is restarting")
            return

        if not self.uod.hwl.is_connected:
            raise EngineError(
                f"The hardware is disconnected. The command '{cmd_name}' was not allowed to start.",
                "same")

        cancel_this = False

        # cancel any pending cancels (per user request)
        for c in self.cmd_executing:
            if c.instance_id in self._cancel_command_instance_ids:
                cmds_done.add(c)
                self._cancel_command_instance_ids.remove(c.instance_id)
                if cmd_request.name == c.name:
                    cancel_this = True
                command = self.tracking.get_command(c.instance_id)
                if command is not None:
                    command.cancel()
                    command.finalize()
                    self.tracking.mark_cancelled(c)
                    logger.info(f"Running command {c.name} cancelled per user request")
                else:
                    logger.error(f"Cannot cancel command {c}. No runtime record found  for command: '{c.name=}' " +
                                 f" and {c.instance_id=}")

        # cancel any existing instance with same name
        for c in [_c for _c in self.cmd_executing if _c not in cmds_done]:
            if c.name == cmd_name and not c == cmd_request:
                cmds_done.add(c)
                command = self.tracking.get_command(c.instance_id)
                if command is not None:
                    command.cancel()
                    command.finalize()
                    self.tracking.mark_cancelled(c)
                    logger.debug(f"Running command {c.name} cancelled because another was started")
                else:
                    logger.error(f"Cannot cancel command {c}. No runtime record found  for command: '{c.name=}' " +
                                 f" and {c.instance_id=}")

        # cancel any overlapping instance
        for c in [_c for _c in self.cmd_executing if _c not in cmds_done]:
            if not c == cmd_request:
                for overlap_list in self.uod.overlapping_command_names_lists:
                    if c.name in overlap_list and cmd_name in overlap_list:
                        cmds_done.add(c)
                        command = self.tracking.get_command(c.instance_id)
                        if command is not None:
                            command.cancel()
                            command.finalize()
                            self.tracking.mark_cancelled(c)
                            logger.info(
                                f"Running command {c.name} cancelled because overlapping command " +
                                f"'{cmd_name}' was started")
                        else:
                            logger.error(f"Cannot cancel command {c}. No runtime record found for command: '{c.name=}' " +
                                         f" and {c.instance_id=}")

        if cancel_this:
            # don't start command again that was just cancelled
            return

        # create or get command instance
        if not self.uod.has_command_instance(cmd_name):
            uod_command = self.uod.create_command(cmd_name, cmd_request.instance_id)
        else:
            uod_command = self.uod.get_command(cmd_name)

        assert uod_command is not None, f"Failed to get uod_command for command '{cmd_name}'"

        logger.debug(f"Parsing arguments '{cmd_request.arguments}' for uod command {cmd_name}")
        parsed_args = uod_command.parse_args(cmd_request.arguments)

        if parsed_args is None:
            logger.error(f"Invalid argument string: '{cmd_request.arguments}' for command '{cmd_name}'")
            cmds_done.add(cmd_request)
            raise ValueError(f"Invalid arguments for command '{cmd_name}'")

        # execute command state flow
        try:
            logger.debug(
                f"Executing uod command: '{cmd_request.name}' with parsed args '{parsed_args}', " +
                f"iteration {uod_command._exec_iterations}")
            if uod_command.is_cancelled():
                if not uod_command.is_finalized():
                    cmds_done.add(cmd_request)
                    uod_command.finalize()

            if not uod_command.is_initialized():
                uod_command.initialize()
                logger.debug(f"Command {cmd_request.name} initialized")

            if not uod_command.is_execution_started():
                self.tracking.mark_uod_command_started(uod_command)
                uod_command.execute(parsed_args)
                logger.debug(f"Command {cmd_request.name} executed first iteration {uod_command._exec_iterations}")
            elif not uod_command.is_execution_complete():
                uod_command.execute(parsed_args)
                logger.debug(f"Command {cmd_request.name} executed another iteration {uod_command._exec_iterations}")

            if uod_command.is_execution_complete() and not uod_command.is_finalized():
                self.tracking.mark_completed(cmd_request)
                cmds_done.add(cmd_request)
                uod_command.finalize()
                logger.debug(f"Command {cmd_request.name} finalized")

        except Exception:
            # handle error locally because we need specific command cleanup
            if not uod_command.is_cancelled():
                uod_command.cancel()
                self.tracking.mark_cancelled(uod_command)

                logger.info(f"Cleaned up failed command {cmd_name}")

            logger.error(f"Uod command execution failed. Command: '{cmd_request}'", exc_info=True)
            raise

    def _apply_safe_state(self) -> TagValueCollection:
        current_values: list[TagValue] = []
        hwl = self.uod.hwl
        registers = [r for r in hwl.registers.values() if RegisterDirection.Write in r.direction and "safe_value" in r._options]
        for r in registers:
            tag = self.uod.tags[r.name]
            current_values.append(tag.as_readonly())
            tag.set_value(r._options["safe_value"], self._tick_time)
        return TagValueCollection(current_values)

    def _apply_state(self, state: TagValueCollection):
        for t in self._iter_all_tags():
            if state.has(t.name):
                tag_value = state.get(t.name)
                t.set_value(tag_value.value, self._tick_time)

    def notify_all_tags(self):
        """ Collect tag updates from all tags, even unmodified tags """
        for tag in self._iter_all_tags():
            if tag.tick_time is None:
                logger.warning(f'Setting a tick time on {tag.name} tag missing it in notify_all_tags()')
                tag.tick_time = self._tick_time
            self.tag_updates.put(tag)

    def notify_tag_updates(self):
        """ Collect tag updates from tags modified since last cycle """
        # pick up changes from listeners and queue them up
        for tag_name in self._system_listener.changes:
            tag = self._system_tags[tag_name]
            self.tag_updates.put(tag)
            if tag_name == SystemTagName.CONNECTION_STATUS:
                status = self._system_tags[SystemTagName.CONNECTION_STATUS].get_value()
                assert isinstance(status, str)
                assert status == "Disconnected" or status == "Connected"
                self._emitter.emit_on_connection_status_change(status)
        self._system_listener.clear_changes()

        for tag_name in self._uod_listener.changes:
            tag = self.uod.tags[tag_name]
            self.tag_updates.put(tag)
        self._uod_listener.clear_changes()

    def set_error_state(self, exception: Exception):
        logger.info("Engine Paused because of error")
        self._system_tags[SystemTagName.METHOD_STATUS].set_value(MethodStatusEnum.ERROR, self._tick_time)
        self._system_tags[SystemTagName.SYSTEM_STATE].set_value(SystemStateEnum.Paused, self._tick_time)
        self._last_error = exception
        self._runstate_paused = True
        self._emitter.emit_on_method_error(exception)

    def has_error_state(self) -> bool:
        return self._last_error is not None

    def get_error_state_exception(self) -> Exception | None:
        return self._last_error

    def clear_error_state(self):
        self._last_error = None
        self._system_tags[SystemTagName.METHOD_STATUS].set_value(MethodStatusEnum.OK, self._tick_time)

    def write_process_image(self):
        if not self._runstate_started:
            return

        hwl = self.uod.hwl
        register_values = []
        registers = [r for r in hwl.registers.values() if RegisterDirection.Write in r.direction]
        for r in registers:
            tag_value = self.uod.tags[r.name].get_value()
            register_value = tag_value if "from_tag" not in r.options \
                else r.options["from_tag"](tag_value)
            register_values.append(register_value)
        try:
            # possibly add guard for ConnectionState=Disconnected to avoid write errors
            # flooding the log
            hwl.write_batch(register_values, registers)
        except HardwareLayerException as ex:
            if not self.has_error_state():
                logger.error("Hardware write_batch error", exc_info=True)
                self.set_error_state(ex)

    def schedule_execution(self, name: str, arguments: str = "", instance_id: str | None = None):
        """ Execute named command from interpreter """
        if instance_id is None:
            instance_id = self.tracking.create_instance_id(name)
        if EngineCommandEnum.has_value(name) or self.uod.has_command_name(name):
            request = CommandRequest.from_interpreter(name, arguments, instance_id)
            self.cmd_queue.put_nowait(request)
        else:
            raise EngineError(
                f"Invalid command type scheduled: '{name}'",
                f"Unknown command: '{name}'"
            )

    def _validate_control_command(self, command_name: str):
        """ Raise a ValueError if the command is a control command that is not valid in the current
        engine state. """
        sys_state_value = self._system_tags[SystemTagName.SYSTEM_STATE].get_value()
        if command_name == EngineCommandEnum.START:
            if sys_state_value != SystemStateEnum.Stopped:
                raise ValueError(
                    f"Start command is only valid when system state is stopped. Current state is {sys_state_value}")
        elif command_name == EngineCommandEnum.STOP:
            if sys_state_value in [SystemStateEnum.Stopped, SystemStateEnum.Restarting]:
                raise ValueError(f"Stop command is not valid when system state is {sys_state_value}")
        elif command_name == EngineCommandEnum.RESTART:
            if sys_state_value in [SystemStateEnum.Stopped, SystemStateEnum.Restarting]:
                raise ValueError(f"Restart command is not valid when system state is {sys_state_value}")
        elif command_name == EngineCommandEnum.PAUSE:
            if sys_state_value in [SystemStateEnum.Stopped, SystemStateEnum.Restarting]:
                raise ValueError(f"Pause command is not valid when system state is {sys_state_value}")
            if self._runstate_paused:
                raise ValueError("Pause command is not valid when system state is paused")
        elif command_name == EngineCommandEnum.UNPAUSE:
            if sys_state_value in [SystemStateEnum.Stopped, SystemStateEnum.Restarting]:
                raise ValueError(f"Unpause command is not valid when system state is {sys_state_value}")
            if not self._runstate_paused:
                raise ValueError("Unpause command is not valid when system state is not paused")
        elif command_name == EngineCommandEnum.HOLD:
            if sys_state_value in [SystemStateEnum.Stopped, SystemStateEnum.Restarting]:
                raise ValueError(f"Hold command is not valid when system state is {sys_state_value}")
            if self._runstate_holding:
                raise ValueError("Hold command is not valid when system state is on hold")
        elif command_name == EngineCommandEnum.UNHOLD:
            if sys_state_value in [SystemStateEnum.Stopped, SystemStateEnum.Restarting]:
                raise ValueError(f"Unhold command is not valid when system state is {sys_state_value}")
            if not self._runstate_holding:
                raise ValueError("Unhold command is not valid when system state is not on hold")

    def execute_control_command_from_user(self, name: str):
        """ Execute named command from user """
        if EngineCommandEnum.has_value(name) or self.uod.has_command_name(name):
<<<<<<< HEAD
            if args is not None:
                raise NotImplementedError("User arguments format not implemented - command name: " + name)
            request = CommandRequest.from_user(name, "", self.tracking.create_instance_id(name))
=======
            request = CommandRequest.from_user(name)
            self._validate_control_command(name)
>>>>>>> e5275c94
            self.cmd_queue.put_nowait(request)
        else:
            logger.error(f"Invalid command type scheduled: '{name}'")
            frontend_logger.error(f"Unknown command: '{name}'")
            raise Exception(f"Invalid command type scheduled: '{name}'")

    def inject_code(self, pcode: str):
        """ Inject a code snippet to run in the current scope of the current program """
        try:
            injected_program = self._method_manager.parse_inject_code(pcode)
            self.interpreter.inject_node(injected_program)
            logger.info("Injected code successful")
        except Exception as ex:
            logger.info("Injected code parse error: " + str(ex))
            self.set_error_state(ex)
            raise

    # code manipulation api
    def set_method(self, method: Mdl.Method) -> Literal["merge_method", "set_method"]:
        """ Set new method. This will replace the current method, either by merging in changes in case the method is already
        running or just setting the method otherwise. """

        try:
            if self._runstate_started and self.method_manager.program_is_started:
                logger.info(f"Method changed while running. Current revision {self.method_manager.program.revision}")
                try:
                    self._method_manager.merge_method(method)
                    logger.info(f"Method merged successfully. Revision is now {self.method_manager.program.revision}")

                    # consider the edit an attempt to fix error state
                    if self.has_error_state():
                        self.clear_error_state()

                    return "merge_method"
                except Exception:
                    logger.error("Error merging method")
                    raise
            else:
                logger.info("Setting new method")
                try:
                    self._method_manager.set_method(method)
                    logger.info(f"Method set successfully. Revision is {self.method_manager.program.revision}")
                    return "set_method"
                except Exception:
                    logger.error("Error setting method")
                    raise

        except MethodEditError:
            # skip setting error_state(?) tests expects this and fails on error_state
            # depends on how we will handle these errors on the client side
            raise
        except Exception as ex:
            logger.error("Failed to set method", exc_info=True)
            logger.error(f"Current method content:\n\n{self.method_manager._method}\n")
            logger.error(f"New method content:\n\n{method}\n")
            self.set_error_state(ex)
            raise

    def cancel_instruction(self, instance_id: str):
        if not self.tracking.has_instance_id(instance_id):
            raise ValueError(f"Cannot cancel instruction {instance_id=}, no runtime record found")
        else:            
            logger.info(f"Cancel instruction {instance_id=} accepted")
            # TODO find out if this is an engine command, interpreter command or uod command
            record = self.tracking.get_record_by_instance_id(instance_id)
            assert record is not None
            command = self.tracking.get_command(instance_id)
            if command is not None:
                command.cancel()
                self.tracking.mark_cancelled(command)
            else:
                node = self.tracking.get_known_node_by_id(record.node_id)
                assert node is not None
                self.tracking.mark_cancelled(node)
            #self._cancel_command_instance_ids.add(instance_id)

    def force_instruction(self, instance_id: str):
        if not self.tracking.has_instance_id(instance_id):
            logger.error(f"Cannot force instruction {instance_id=}, no runtime record found")
        else:
            logger.info(f"Force instruction {instance_id=} accepted")
            record = self.tracking.get_record_by_instance_id(instance_id)
            assert record is not None
            command = self.tracking.get_command(instance_id)
            if command is not None:
                command.force()
                self.tracking.mark_forced(command)
            else:
                node = self.tracking.get_known_node_by_id(record.node_id)
                assert node is not None
                self.tracking.mark_forced(node)

    def get_command_definitions(self) -> list[Mdl.CommandDefinition]:
        """ Return engine command definitions. """
        return self.registry.get_command_definitions()<|MERGE_RESOLUTION|>--- conflicted
+++ resolved
@@ -5,15 +5,9 @@
 import uuid
 from queue import Empty, Queue
 from typing import Iterable, Literal, Set
-<<<<<<< HEAD
-
-from openpectus.engine.internal_commands import InternalCommandsRegistry
-=======
-from uuid import UUID
 
 import openpectus.protocol.models as Mdl
 from openpectus.engine.archiver import ArchiverTag
->>>>>>> e5275c94
 from openpectus.engine.hardware import HardwareLayerException, RegisterDirection
 from openpectus.engine.internal_commands import InternalCommandsRegistry
 from openpectus.engine.method_manager import MethodManager
@@ -24,15 +18,8 @@
 from openpectus.lang.exec.errors import (
     EngineError, InterpretationError, InterpretationInternalError, MethodEditError
 )
-<<<<<<< HEAD
+from openpectus.lang.exec.events import EventEmitter
 from openpectus.lang.exec.pinterpreter import PInterpreter, InterpreterContext, Tracking
-from openpectus.lang.exec.runlog import RuntimeInfo, RunLog
-from openpectus.lang.exec.events import EventEmitter
-=======
-from openpectus.lang.exec.events import EventEmitter
-from openpectus.lang.exec.pinterpreter import PInterpreter, InterpreterContext
-from openpectus.lang.exec.runlog import RuntimeInfo, RunLog, RuntimeRecord
->>>>>>> e5275c94
 from openpectus.lang.exec.tags import (
     Tag,
     TagCollection,
@@ -124,13 +111,8 @@
         # not after).
         if enable_archiver:
             archiver = ArchiverTag(
-<<<<<<< HEAD
                 lambda : self.tracking.get_runlog(),
                 lambda : self.tags,
-=======
-                lambda: self.runtimeinfo.get_runlog(),
-                lambda: self.tags,
->>>>>>> e5275c94
                 self.uod.data_log_interval_seconds)
             self._system_tags.add(archiver)
 
@@ -206,13 +188,8 @@
         return self.method_manager.interpreter
 
     @property
-<<<<<<< HEAD
     def tracking(self) -> Tracking:
         return self.interpreter.tracking
-=======
-    def runtimeinfo(self) -> RuntimeInfo:
-        return self.interpreter.runtimeinfo
->>>>>>> e5275c94
 
     def cleanup(self):
         self.emitter.emit_on_engine_shutdown()
@@ -772,14 +749,8 @@
     def execute_control_command_from_user(self, name: str):
         """ Execute named command from user """
         if EngineCommandEnum.has_value(name) or self.uod.has_command_name(name):
-<<<<<<< HEAD
-            if args is not None:
-                raise NotImplementedError("User arguments format not implemented - command name: " + name)
+            self._validate_control_command(name)
             request = CommandRequest.from_user(name, "", self.tracking.create_instance_id(name))
-=======
-            request = CommandRequest.from_user(name)
-            self._validate_control_command(name)
->>>>>>> e5275c94
             self.cmd_queue.put_nowait(request)
         else:
             logger.error(f"Invalid command type scheduled: '{name}'")
@@ -841,7 +812,7 @@
     def cancel_instruction(self, instance_id: str):
         if not self.tracking.has_instance_id(instance_id):
             raise ValueError(f"Cannot cancel instruction {instance_id=}, no runtime record found")
-        else:            
+        else:
             logger.info(f"Cancel instruction {instance_id=} accepted")
             # TODO find out if this is an engine command, interpreter command or uod command
             record = self.tracking.get_record_by_instance_id(instance_id)
