--- conflicted
+++ resolved
@@ -110,13 +110,8 @@
                                 to_tag=lambda x: "Reset" if x == 1 else "N/A")
         .with_tag(tags.ReadingTag("FT01", "L/h"))
         .with_tag(tags.ReadingTag("FT02", "L/h"))
-<<<<<<< HEAD
-        .with_tag(tags.SelectTag("Category", "Rising", unit=None, choices=['Rising', 'Falling']))
-        .with_tag(tags.ReadingTag("Time", unit=None))
-=======
         .with_tag(tags.SelectTag("Category", "Rising", unit=None, choices=["Rising", "Falling"]))
         .with_tag(tags.ReadingTag("Time", unit="s", format_fn=format_time_as_clock))
->>>>>>> dc1865b1
         .with_tag(tags.Tag("TestInt", value="42"))
         .with_tag(tags.Tag("TestFloat", value=9.87, unit="kg"))
         .with_tag(tags.Tag("TestString", value="test"))
