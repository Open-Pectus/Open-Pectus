import math
from time import time
from typing import Any

from openpectus.engine.uod_builder_api import (
    UnitOperationDefinitionBase, UodBuilder, UodCommand,
    as_decimal,
    tags,
    PlotConfiguration, SubPlot, PlotAxis, PlotColorRegion,
    RegexNumber, RegexCategorical,
    HardwareLayerBase, Register, RegisterDirection  # special import required by custom hardware, DemoHardware
)
from openpectus.lang.exec.tags import format_time_as_clock


def create() -> UnitOperationDefinitionBase:
    builder = UodBuilder()
    # use this logger to send warnings/errors to the frontend error log
    # logger = builder.get_logger()

    # this signature is usable for the default argument parser
    # def reset(cmd: UodCommand, **kvargs):

    # this signature is valid for arg_parse_fn=None
    def reset(cmd: UodCommand):
        """ # Resets the demo unit
        Reset
        """
        count = cmd.get_iteration_count()
        max_ticks = 100
        if count == 0:
            cmd.context.tags.get("Reset").set_value("Reset", time())
            cmd.context.hwl.reset_FT01()  # type: ignore
        elif count > max_ticks:
            cmd.context.tags.get("Reset").set_value("N/A", time())
            cmd.set_complete()
        else:
            progress = count/max_ticks
            cmd.set_progress(progress)

    def test_int(cmd: UodCommand, value):
        """# Runs test command
        TestInt: 5
        """
        print("test_cmd executing with arg: " + value)
        dval = as_decimal(value)
        if dval is None:
            # raising ValueError will display the error to the user
            raise ValueError(f"value '{value}' is not a number")
        cmd.context.tags.get("TestInt").set_value(dval, time())
        cmd.set_complete()

    def cmd_regex(cmd: UodCommand, number: str, number_unit: str | None = None):
        """# Set the CmdWithRegexArgs tag value
        CmdWithRegexArgs: 5 dm2
        """
        # optional arg is ok when regex's named groups do not include it
        print(f"cmd_regex executing with number: {number} and number_unit: {number_unit}")
        assert number_unit is not None
        cmd.context.tags.get("CmdWithRegexArgs").set_value_and_unit(as_decimal(number), number_unit, time())
        cmd.set_complete()

    def cmd_regex_categorical(cmd: UodCommand, option: str):
        """# Set the TestCategorical tag value
        TestCategorical: A
        """
        print(f"cmd_regex_categorical executing with option: {option}")
        cmd.context.tags.get("TestCategorical").set_value(option, time())
        cmd.set_complete()

    def test_percentage(cmd: UodCommand, number, number_unit):
        # Note: When using RegexNumber, the number argument is still a
        # string but it will always support conversion to float or decimal
        number = as_decimal(number)
        cmd.context.tags.get("TestPercentage").set_value(number, time())
        cmd.set_complete()

    def set_category(cmd: UodCommand, value: str):
        """# Set the category tag.

        # This is just an example and it doesn't do anything because the
        # tag is controlled and constantly updated by the demo hardware.
        Category: Falling"""
        cmd.context.tags["Category"].set_value(value, time())
        cmd.set_complete()

    def get_plot_configuration() -> PlotConfiguration:
        return PlotConfiguration(
            color_regions=[
                PlotColorRegion(
                    process_value_name='Category',
                    value_color_map={'Rising': '#66ff6633', 'Falling': '#6666ff33'})
            ],
            sub_plots=[SubPlot(
                axes=[PlotAxis(
                    label='FT01',
                    process_value_names=['FT01'],
                    y_max=20,
                    y_min=0,
                    color='#ff0000',
                ), PlotAxis(
                    label='FT02',
                    process_value_names=['FT02'],
                    y_max=20,
                    y_min=0,
                    color='#0000ff',
                )],
                ratio=1
            )],
            process_value_names_to_annotate=['Category'],
            x_axis_process_value_names=['Time']
        )

    return (
        builder
        .with_instrument("DemoUod")
        .with_author("Demo Author", "demo@openpectus.org")
        .with_filename(__file__)
<<<<<<< HEAD
        #.with_required_roles(['RoleTest'])
=======
        # .with_required_roles(['RoleTest'])
>>>>>>> a0c6be46
        .with_hardware(DemoHardware())
        .with_location("Demo location")
        .with_hardware_register("FT01", RegisterDirection.Read, path='Objects;2:System;2:FT01')
        .with_hardware_register("FT02", RegisterDirection.Read, path='Objects;2:System;2:FT02')
        .with_hardware_register("Category", RegisterDirection.Read, path='Objects;2:System;2:Category')
        .with_hardware_register("Time", RegisterDirection.Read)
        .with_hardware_register("Reset", RegisterDirection.Both, path='Objects;2:System;2:RESET',
                                from_tag=lambda x: 1 if x == 'Reset' else 0,
                                to_tag=lambda x: "Reset" if x == 1 else "N/A")
        .with_tag(tags.ReadingTag("FT01", "L/h"))
        .with_tag(tags.ReadingTag("FT02", "L/h"))
        .with_tag(tags.SelectTag("Category", "Rising", unit=None, choices=["Rising", "Falling"]))
        .with_tag(tags.ReadingTag("Time", unit="s", format_fn=format_time_as_clock))
        .with_tag(tags.Tag("TestInt", value="42"))
        .with_tag(tags.Tag("TestFloat", value=9.87, unit="kg"))
        .with_tag(tags.Tag("TestString", value="test"))
        .with_tag(tags.Tag("TestCategorical", value=""))
        .with_tag(tags.SelectTag("Reset", value="N/A", unit=None, choices=['Reset', "N/A"]))
        .with_tag(tags.Tag("CmdWithRegexArgs", value=34.87, unit="dm2"))
        .with_tag(tags.Tag("TestPercentage", value=34.87, unit="%"))
        .with_command(name="Reset", exec_fn=reset, arg_parse_fn=None)
        .with_command(name="TestInt", exec_fn=test_int)
        .with_command(name="Category", exec_fn=set_category)
        .with_process_value(tag_name="Run Time")
        .with_process_value(tag_name="FT01")
        .with_process_value_entry(tag_name="TestInt")
        .with_process_value_entry(tag_name="TestFloat", execute_command_name="TestInt")
        .with_process_value_choice(tag_name="TestString", command_options={'A': 'Mark: A', 'B': 'Mark: B'})
        .with_process_value_choice(tag_name="Category",
                                   command_options={"Rising": "Category: Rising", "Falling": "Category: Falling"})
        .with_process_value(tag_name="FT02")
        .with_process_value(tag_name="Time")
        .with_process_value_choice(tag_name="Reset", command_options={'Reset': 'Reset'})
        .with_process_value(tag_name="System State")
        .with_process_value(tag_name="CmdWithRegexArgs")
        .with_command_regex_arguments(
            name="CmdWithRegexArgs",
            arg_parse_regex=RegexNumber(units=['m2', 'dm2']),
            exec_fn=cmd_regex)
        .with_command_regex_arguments(
            name="TestPercentage",
            arg_parse_regex=RegexNumber(units=['%']),
            exec_fn=test_percentage)
        .with_command_regex_arguments(
            name="TestCategorical",
            arg_parse_regex=RegexCategorical(exclusive_options=["A", "B"],
                                             additive_options=["1", "2", "3"]),
            exec_fn=cmd_regex_categorical)
        .with_process_value_entry(tag_name="TestPercentage")

        .with_plot_configuration(get_plot_configuration())
        .build()
    )


class DemoHardware(HardwareLayerBase):
    """ Simulation hardware. """

    def __init__(self) -> None:
        super().__init__()
        self.start_time: float = time()

    def reset_FT01(self):
        self.start_time = time()

    def read(self, r: Register) -> Any:
        if r.name == "FT01":
            elapsed_seconds = time() - self.start_time
            half_minutes = elapsed_seconds / 30
            return int(10 * (math.sin(half_minutes) + 1))
        elif r.name == "FT02":
            elapsed_seconds = time() - self.start_time
            half_minutes = elapsed_seconds / 30
            return 10 * (math.sin(half_minutes) + 1)
        elif r.name == "Time":
            return time() - self.start_time
        elif r.name == 'Category':
            elapsed_seconds = time() - self.start_time
            half_minutes = elapsed_seconds / 30
            return 'Rising' if math.cos(half_minutes) > 0 else 'Falling'

    def write(self, value: Any, r: Register):
        pass
        # if r.name == "Reset":
        #     return
        # print(f"DemoHardware: Wrote value '{value}' to register '{r.name}'")<|MERGE_RESOLUTION|>--- conflicted
+++ resolved
@@ -116,11 +116,7 @@
         .with_instrument("DemoUod")
         .with_author("Demo Author", "demo@openpectus.org")
         .with_filename(__file__)
-<<<<<<< HEAD
-        #.with_required_roles(['RoleTest'])
-=======
         # .with_required_roles(['RoleTest'])
->>>>>>> a0c6be46
         .with_hardware(DemoHardware())
         .with_location("Demo location")
         .with_hardware_register("FT01", RegisterDirection.Read, path='Objects;2:System;2:FT01')
