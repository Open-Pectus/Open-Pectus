--- conflicted
+++ resolved
@@ -5,12 +5,9 @@
 from datetime import UTC
 from logging.handlers import QueueHandler
 from queue import Empty, SimpleQueue
-<<<<<<< HEAD
 import time
 import datetime
 import decimal
-=======
->>>>>>> f5a75373
 
 import openpectus.protocol.engine_messages as EM
 import openpectus.protocol.models as Mdl
