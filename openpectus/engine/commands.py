--- conflicted
+++ resolved
@@ -18,10 +18,6 @@
         self._progress: bool | float = False
         self._finalized: bool = False
 
-<<<<<<< HEAD
-    def __str__(self):
-        return f'{self.__class__.__name__}(name="{self.name}")'
-=======
     def __str__(self) -> str:
         if self._cancelled:
             return f'{self.__class__.__name__}(name="{self.name}", _cancelled={self._cancelled})'
@@ -34,7 +30,6 @@
             return f'{self.__class__.__name__}(name="{self.name}", _initialized="{self._initialized}")'
         else:
             return f'{self.__class__.__name__}(name="{self.name}")'
->>>>>>> 81d48efb
 
     def initialize(self):
         self._initialized = True
