--- conflicted
+++ resolved
@@ -230,11 +230,7 @@
     def run_example_with_description(description: str, example: str) -> list[str]:
         failed_cmds: list[str] = []
         try:
-<<<<<<< HEAD
-            runner = EngineTestRunner(uod_factory=lambda: copy.deepcopy(uod), pcode=example)
-=======
-            runner = EngineTestRunner(uod_factory=lambda: uod, method=example)
->>>>>>> 460fb7b5
+            runner = EngineTestRunner(uod_factory=lambda: copy.deepcopy(uod), method=example)
             with runner.run() as instance:
                 instance.start()
                 # wait up to 1 minute, that ought to be enought for everybody
