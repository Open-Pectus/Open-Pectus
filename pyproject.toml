--- conflicted
+++ resolved
@@ -14,10 +14,6 @@
 requires-python = ">= 3.11"
 
 dependencies = [
-<<<<<<< HEAD
-=======
-    "antlr4-python3-runtime==4.13.2",
->>>>>>> 4ce475b7
     "pint==0.24.4",
     "pydantic==2.11.5",
     "fastapi==0.115.12",
