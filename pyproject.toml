[build-system]
requires = ["flit_core >=3.2,<4"]
build-backend = "flit_core.buildapi"

[project]
name = "openpectus"
authors = [
  {name = "Eskild Schroll-Fleischer", email = "eyfl@novonordisk.com"},
  {name = "Morten Passow Odgaard", email = "mpo@mjolner.dk"},
  {name = "Jan H. Knudsen", email = "jhk@mjolner.dk"},
]
dynamic = ["version", "description"]
readme = "README.md"
requires-python = ">= 3.11"

dependencies = [
    "antlr4-python3-runtime==4.13.2",
    "pint==0.24.4",
    "pydantic==2.11.5",
    "fastapi==0.115.12",
    "uvicorn[standard]==0.34.3",
    "httpx==0.28.1",
<<<<<<< HEAD
    "fastapi_websocket_rpc==0.1.28",
    "fastapi_websocket_pubsub==1.0.0",
=======
    "fastapi_websocket_rpc==0.1.29",
    "fastapi_websocket_pubsub==0.3.9",
>>>>>>> cc169f67
    "colorlog==6.9.0",
    "sqlalchemy==2.0.41",
    "asyncua==1.1.6",
    "labjack-ljm==1.23.0",
    "pyright==1.1.402",
    "alembic==1.16.1",
    "sentry-sdk==2.19.2",
    "PyJWT==2.10.1",
    "python-lsp-server==1.12.2",
    "multiprocess==0.70.18",
    "Levenshtein==0.27.1",
    "webpush==1.0.5"
]

keywords = ["process control", "process control system", "P code", "P-code", "chemical engineering", "SCADA", "PCS"]
classifiers = [
  "Development Status :: 3 - Alpha",
  "Intended Audience :: Developers",
  "Intended Audience :: Manufacturing",
  "Intended Audience :: Science/Research",
  "License :: OSI Approved :: MIT License",
  "Natural Language :: English",
  "Operating System :: Microsoft :: Windows",
  "Operating System :: POSIX :: Linux",
  "Programming Language :: Python",
  "Programming Language :: JavaScript",
  "Topic :: Scientific/Engineering",
  "Topic :: Scientific/Engineering :: Chemistry",
  "Topic :: System",
  "Programming Language :: Python :: 3.11",
  "Programming Language :: Python :: 3.12",
  "Programming Language :: Python :: 3.13",
]

[project.optional-dependencies]
development = [
    "flake8==7.1.1",
    "black==24.10.0",
    "build==1.2.2.post1",
    "pytest==8.3.4",
    "pytest-xdist==3.6.1",
    "pytest-md-report==0.6.3",
]
docs = [
    "sphinx==8.1.3",
    "sphinx-rtd-theme==3.0.2",
    "sphinx-argparse==0.5.2",
    "sphinx-autoapi==3.4.0",
    "sphinxcontrib-openapi==0.8.4",
    "sphinxcontrib-spelling==8.0.1",
    "sphinxcontrib-mermaid==1.0.0",
    "ruamel.yaml==0.18.10",
]

[project.urls]
Documentation = "https://docs.openpectus.org/"
Repository = "https://github.com/Open-Pectus/Open-Pectus.git"
GitHub = "https://github.com/Open-Pectus/Open-Pectus"
Issues = "https://github.com/Open-Pectus/Open-Pectus/issues"

[tool.flit.sdist]
include = ["openpectus"]
exclude = [
    "openpectus/frontend*",
    "openpectus/engine/p1*",
    "openpectus/.flake8*",
    "openpectus/.idea*",
    "openpectus/dist",
    "openpectus/Dockerfile",
    "openpectus/docker-compose.yml"
]

[project.scripts]
pectus-aggregator = "openpectus.aggregator.main:main"
pectus-engine = "openpectus.engine.main:main"

# register our pylsp plugin so pyslp will load it
[project.entry-points.pylsp]
pylsp_openpectus = "openpectus.lsp.pylsp_plugin"

[tool.flit.external-data]
directory = "openpectus/aggregator/frontend-dist/"

[tool.pyright]
include = ["openpectus"]
exclude = ["**/node_modules",
    "**/__pycache__",
    "openpectus/frontend",
    "openpectus/lang/grammar/codegen/**",
    "openpectus/engine/p1/**",
    "openpectus/aggregator/frontend_ws/**",     #TODO fix
    "openpectus/aggregator/spa.py",             #TODO fix
]
defineConstant = { DEBUG = true }
venv = "env367"

reportMissingImports = true
reportMissingTypeStubs = false
reportImportCycles = true
reportIncompatibleMethodOverride = true
reportIncompatibleVariableOverride = true

reportUnknownMemberType = false
reportUnknownVariableType = false

reportMissingTypeArgument = true
#reportUnnecessaryComparison = true # TODO consider enabling this
reportImplicitStringConcatenation = true
reportUnnecessaryTypeIgnoreComment = "warning"
reportMatchNotExhaustive = true
#reportImplicitOverride = true # TODO consider enabling this
reportShadowedImports = true

pythonVersion = "3.13"
pythonPlatform = "Linux"<|MERGE_RESOLUTION|>--- conflicted
+++ resolved
@@ -20,13 +20,8 @@
     "fastapi==0.115.12",
     "uvicorn[standard]==0.34.3",
     "httpx==0.28.1",
-<<<<<<< HEAD
-    "fastapi_websocket_rpc==0.1.28",
+    "fastapi_websocket_rpc==0.1.29",
     "fastapi_websocket_pubsub==1.0.0",
-=======
-    "fastapi_websocket_rpc==0.1.29",
-    "fastapi_websocket_pubsub==0.3.9",
->>>>>>> cc169f67
     "colorlog==6.9.0",
     "sqlalchemy==2.0.41",
     "asyncua==1.1.6",
