[build-system]
requires = ["flit_core >=3.2,<4"]
build-backend = "flit_core.buildapi"

[project]
name = "openpectus"
authors = [
  {name = "Eskild Schroll-Fleischer", email = "eyfl@novonordisk.com"},
  {name = "Morten Passow Odgaard", email = "mpo@mjolner.dk"},
  {name = "Jan H. Knudsen", email = "jhk@mjolner.dk"},
]
dynamic = ["version", "description"]
readme = "README.md"
requires-python = ">= 3.11"

dependencies = [
    "antlr4-python3-runtime==4.13.1",
    "pint==0.24.4",
    "pydantic==2.10.4",
    "fastapi==0.115.6",
    "uvicorn[standard]==0.34.0",
    "httpx==0.28.1",
    "fastapi_websocket_rpc==0.1.27",
    "fastapi_websocket_pubsub==0.3.9",
    "colorlog==6.9.0",
    "sqlalchemy==2.0.36",
    "asyncua==1.1.5",
    "labjack-ljm==1.23.0",
<<<<<<< HEAD
    "pyright==1.1.391",
    "alembic==1.14.0",
    "sentry-sdk==2.19.2",
    "PyJWT==2.10.1",
=======
    "pyright==1.1.390",
    "alembic==1.13.1",
    "sentry-sdk==2.1.1",
    "PyJWT==2.10.0",
    "reloading @ https://github.com/nneskildsf/reloading/archive/refs/heads/master.zip",
>>>>>>> 7f15274b
]

keywords = ["process control", "process control system", "P code", "P-code", "chemical engineering", "SCADA", "PCS"]
classifiers = [
  "Development Status :: 3 - Alpha",
  "Intended Audience :: Developers",
  "Intended Audience :: Manufacturing",
  "Intended Audience :: Science/Research",
  "License :: OSI Approved :: MIT License",
  "Natural Language :: English",
  "Operating System :: Microsoft :: Windows",
  "Operating System :: POSIX :: Linux",
  "Programming Language :: Python",
  "Programming Language :: JavaScript",
  "Topic :: Scientific/Engineering",
  "Topic :: Scientific/Engineering :: Chemistry",
  "Topic :: System",
  "Programming Language :: Python :: 3.11",
  "Programming Language :: Python :: 3.12",
  "Programming Language :: Python :: 3.13",
]

[project.optional-dependencies]
development = [
    "flake8==7.1.1",
    "black==24.10.0",
    "build==1.2.2.post1",
]

[project.urls]
Documentation = "https://docs.openpectus.org/"
Repository = "https://github.com/Open-Pectus/Open-Pectus.git"
GitHub = "https://github.com/Open-Pectus/Open-Pectus"
Issues = "https://github.com/Open-Pectus/Open-Pectus/issues"

[tool.flit.sdist]
include = ["openpectus"]
exclude = [
    "openpectus/frontend*",
    "openpectus/engine/p1*",
    "openpectus/.flake8*",
    "openpectus/.idea*",
    "openpectus/dist",
    "openpectus/Dockerfile",
    "openpectus/docker-compose.yml"
]

[project.scripts]
pectus-aggregator = "openpectus.aggregator.main:main"
pectus-engine = "openpectus.engine.main:main"

[tool.flit.external-data]
directory = "openpectus/aggregator/frontend-dist/"

[tool.pyright]
include = ["openpectus"]
exclude = ["**/node_modules",
    "**/__pycache__",
    "openpectus/frontend",
    "openpectus/lang/grammar/codegen/**",
    "openpectus/engine/p1/**",
    "openpectus/aggregator/frontend_ws/**",     #TODO fix
    "openpectus/aggregator/spa.py",             #TODO fix
]
defineConstant = { DEBUG = true }
venv = "env367"

reportMissingImports = true
reportMissingTypeStubs = false
reportImportCycles = true
reportIncompatibleMethodOverride = true
reportIncompatibleVariableOverride = true

reportUnknownMemberType = false
reportUnknownVariableType = false

reportMissingTypeArgument = true
#reportUnnecessaryComparison = true # TODO consider enabling this
reportImplicitStringConcatenation = true
reportUnnecessaryTypeIgnoreComment = "warning"
reportMatchNotExhaustive = true
#reportImplicitOverride = true # TODO consider enabling this
reportShadowedImports = true

pythonVersion = "3.13"
pythonPlatform = "Linux"<|MERGE_RESOLUTION|>--- conflicted
+++ resolved
@@ -26,18 +26,11 @@
     "sqlalchemy==2.0.36",
     "asyncua==1.1.5",
     "labjack-ljm==1.23.0",
-<<<<<<< HEAD
     "pyright==1.1.391",
     "alembic==1.14.0",
     "sentry-sdk==2.19.2",
     "PyJWT==2.10.1",
-=======
-    "pyright==1.1.390",
-    "alembic==1.13.1",
-    "sentry-sdk==2.1.1",
-    "PyJWT==2.10.0",
     "reloading @ https://github.com/nneskildsf/reloading/archive/refs/heads/master.zip",
->>>>>>> 7f15274b
 ]
 
 keywords = ["process control", "process control system", "P code", "P-code", "chemical engineering", "SCADA", "PCS"]
